--- conflicted
+++ resolved
@@ -1,8 +1,4 @@
-<<<<<<< HEAD
-﻿// Copyright (c) 2010-2013 SharpDX - Alexandre Mutel
-=======
 ﻿// Copyright (c) 2010-2014 SharpDX - Alexandre Mutel
->>>>>>> c16d2983
 // 
 // Permission is hereby granted, free of charge, to any person obtaining a copy
 // of this software and associated documentation files (the "Software"), to deal
@@ -24,10 +20,7 @@
 
 using System;
 using System.Globalization;
-<<<<<<< HEAD
 using SharpDX.Mathematics.Interop;
-=======
->>>>>>> c16d2983
 
 namespace SharpDX.Direct3D9
 {
@@ -105,11 +98,7 @@
         /// <param name="stencil">The value that will be used to fill the cleared stencil buffer.</param>
         /// <returns>A <see cref="SharpDX.Result" /> object describing the result of the operation.</returns>
         /// <unmanaged>HRESULT IDirect3DDevice9::Clear([None] int Count,[In, Buffer, Optional] const D3DRECT* pRects,[None] int Flags,[None] D3DCOLOR Color,[None] float Z,[None] int Stencil)</unmanaged>
-<<<<<<< HEAD
         public void Clear(ClearFlags clearFlags, RawColorBGRA color, float zdepth, int stencil)
-=======
-        public void Clear(ClearFlags clearFlags, ColorBGRA color, float zdepth, int stencil)
->>>>>>> c16d2983
         {
             this.Clear_(0, null, clearFlags, color, zdepth, stencil);
         }
@@ -124,11 +113,7 @@
         /// <param name="rectangles">The areas on the surfaces that will be cleared.</param>
         /// <returns>A <see cref="SharpDX.Result" /> object describing the result of the operation.</returns>
         /// <unmanaged>HRESULT IDirect3DDevice9::Clear([None] int Count,[In, Buffer, Optional] const D3DRECT* pRects,[None] int Flags,[None] D3DCOLOR Color,[None] float Z,[None] int Stencil)</unmanaged>
-<<<<<<< HEAD
         public void Clear(ClearFlags clearFlags, RawColorBGRA color, float zdepth, int stencil, RawRectangle[] rectangles)
-=======
-        public void Clear(ClearFlags clearFlags, ColorBGRA color, float zdepth, int stencil, Rectangle[] rectangles)
->>>>>>> c16d2983
         {
             this.Clear_( rectangles == null?0:rectangles.Length, rectangles, clearFlags, color, zdepth, stencil);
         }
@@ -143,11 +128,7 @@
         /// <param name="color"> Color used for filling. </param>
         /// <returns>A <see cref="SharpDX.Result" /> object describing the result of the operation.</returns>
         /// <unmanaged>HRESULT IDirect3DDevice9::ColorFill([None] IDirect3DSurface9* pSurface,[In, Optional] const RECT* pRect,[None] D3DCOLOR color)</unmanaged>
-<<<<<<< HEAD
         public void ColorFill(SharpDX.Direct3D9.Surface surfaceRef, RawColorBGRA color)
-=======
-        public void ColorFill(SharpDX.Direct3D9.Surface surfaceRef, SharpDX.ColorBGRA color)
->>>>>>> c16d2983
         {
             this.ColorFill(surfaceRef, null, color);
         }
@@ -360,11 +341,7 @@
                 }
                 else
                 {
-<<<<<<< HEAD
                     var result = new RawBool[count];
-=======
-                    var result = new Bool[count];
->>>>>>> c16d2983
                     fixed (void* pResult = result)
                         GetPixelShaderConstantB(startRegister, (IntPtr)pResult, count);
                     return Utilities.ConvertToBoolArray(result);
@@ -529,11 +506,7 @@
                 }
                 else
                 {
-<<<<<<< HEAD
                     var result = new RawBool[count];
-=======
-                    var result = new Bool[count];
->>>>>>> c16d2983
                     fixed (void* pResult = result)
                         GetVertexShaderConstantB(startRegister, (IntPtr)pResult, count);
                     return Utilities.ConvertToBoolArray(result);
@@ -575,11 +548,7 @@
         /// <param name="point">The point.</param>
         /// <param name="flags">if set to <c>true</c> [flags].</param>
         /// <unmanaged>void IDirect3DDevice9::SetCursorPosition([In] int X,[In] int Y,[In] unsigned int Flags)</unmanaged>
-<<<<<<< HEAD
         public void SetCursorPosition(RawPoint point, bool flags)
-=======
-        public void SetCursorPosition(Point point, bool flags)
->>>>>>> c16d2983
         {
             SetCursorPosition(point.X, point.Y, flags);
         }
@@ -603,11 +572,7 @@
         /// <param name="cursorBitmapRef">The cursor bitmap ref.</param>
         /// <returns></returns>
         /// <unmanaged>HRESULT IDirect3DDevice9::SetCursorProperties([In] unsigned int XHotSpot,[In] unsigned int YHotSpot,[In] IDirect3DSurface9* pCursorBitmap)</unmanaged>
-<<<<<<< HEAD
         public void SetCursorProperties(RawPoint point, SharpDX.Direct3D9.Surface cursorBitmapRef)
-=======
-        public void SetCursorProperties(Point point, SharpDX.Direct3D9.Surface cursorBitmapRef)
->>>>>>> c16d2983
         {
             SetCursorProperties(point.X, point.Y, cursorBitmapRef);
         }
@@ -641,11 +606,7 @@
         /// <param name="destinationRectangle">The area of the front buffer that should receive the result of the presentation.</param>
         /// <returns>A <see cref="SharpDX.Result" /> object describing the result of the operation.</returns>
         /// <unmanaged>IDirect3DDevice9::Present</unmanaged>
-<<<<<<< HEAD
         public void Present(RawRectangle sourceRectangle, RawRectangle destinationRectangle)
-=======
-        public void Present(Rectangle sourceRectangle, Rectangle destinationRectangle)
->>>>>>> c16d2983
         {
             Present(sourceRectangle, destinationRectangle, IntPtr.Zero);
         }
@@ -658,11 +619,7 @@
         /// <param name="windowOverride">The destination window whose client area is taken as the target for this presentation.</param>
         /// <returns>A <see cref="SharpDX.Result" /> object describing the result of the operation.</returns>
         /// <unmanaged>IDirect3DDevice9::Present</unmanaged>
-<<<<<<< HEAD
         public void Present(RawRectangle sourceRectangle, RawRectangle destinationRectangle, IntPtr windowOverride)
-=======
-        public void Present(Rectangle sourceRectangle, Rectangle destinationRectangle, IntPtr windowOverride)
->>>>>>> c16d2983
         {
             unsafe
             {
@@ -680,11 +637,7 @@
         /// <param name="region">Specifies a region on the back buffer that contains the minimal amount of pixels that need to be updated.</param>
         /// <returns>A <see cref="SharpDX.Result" /> object describing the result of the operation.</returns>
         /// <unmanaged>IDirect3DDevice9::Present</unmanaged>
-<<<<<<< HEAD
         public void Present(RawRectangle sourceRectangle, RawRectangle destinationRectangle, IntPtr windowOverride, System.Drawing.Region region)
-=======
-        public void Present(Rectangle sourceRectangle, Rectangle destinationRectangle, IntPtr windowOverride, System.Drawing.Region region)
->>>>>>> c16d2983
         {
             unsafe
             {
@@ -715,11 +668,7 @@
         /// A <see cref="SharpDX.Result"/> object describing the result of the operation.
         /// </returns>
         /// <unmanaged>HRESULT IDirect3DDevice9::SetPixelShaderConstantF([In] unsigned int StartRegister,[In] const void* pConstantData,[In] unsigned int Vector4fCount)</unmanaged>
-<<<<<<< HEAD
         public void SetPixelShaderConstant(int startRegister, RawMatrix[] data)
-=======
-        public void SetPixelShaderConstant(int startRegister, Matrix[] data)
->>>>>>> c16d2983
         {
             unsafe
             {
@@ -737,11 +686,7 @@
         /// A <see cref="SharpDX.Result"/> object describing the result of the operation.
         /// </returns>
         /// <unmanaged>HRESULT IDirect3DDevice9::SetPixelShaderConstantF([In] unsigned int StartRegister,[In] const void* pConstantData,[In] unsigned int Vector4fCount)</unmanaged>
-<<<<<<< HEAD
         public void SetPixelShaderConstant(int startRegister, RawVector4[] data)
-=======
-        public void SetPixelShaderConstant(int startRegister, Vector4[] data)
->>>>>>> c16d2983
         {
             unsafe
             {
@@ -823,11 +768,7 @@
         /// A <see cref="SharpDX.Result"/> object describing the result of the operation.
         /// </returns>
         /// <unmanaged>HRESULT IDirect3DDevice9::SetPixelShaderConstantF([In] unsigned int StartRegister,[In] const void* pConstantData,[In] unsigned int Vector4fCount)</unmanaged>
-<<<<<<< HEAD
         public unsafe void SetPixelShaderConstant(int startRegister, RawMatrix* data)
-=======
-        public unsafe void SetPixelShaderConstant(int startRegister, Matrix* data)
->>>>>>> c16d2983
         {
             SetPixelShaderConstantF(startRegister, (IntPtr)data, 4); // a matrix is only 4 registers
         }
@@ -841,11 +782,7 @@
         /// A <see cref="SharpDX.Result"/> object describing the result of the operation.
         /// </returns>
         /// <unmanaged>HRESULT IDirect3DDevice9::SetPixelShaderConstantF([In] unsigned int StartRegister,[In] const void* pConstantData,[In] unsigned int Vector4fCount)</unmanaged>
-<<<<<<< HEAD
         public void SetPixelShaderConstant(int startRegister, RawMatrix data)
-=======
-        public void SetPixelShaderConstant(int startRegister, Matrix data)
->>>>>>> c16d2983
         {
             unsafe
             {
@@ -863,11 +800,7 @@
         /// A <see cref="SharpDX.Result"/> object describing the result of the operation.
         /// </returns>
         /// <unmanaged>HRESULT IDirect3DDevice9::SetPixelShaderConstantF([In] unsigned int StartRegister,[In] const void* pConstantData,[In] unsigned int Vector4fCount)</unmanaged>
-<<<<<<< HEAD
         public unsafe void SetPixelShaderConstant(int startRegister, RawMatrix* data, int count)
-=======
-        public unsafe void SetPixelShaderConstant(int startRegister, Matrix* data, int count)
->>>>>>> c16d2983
         {
             SetPixelShaderConstantF(startRegister, (IntPtr)data, count << 2); // *4 is enough as a matrix is still 4 registers
         }
@@ -883,11 +816,7 @@
         /// A <see cref="SharpDX.Result"/> object describing the result of the operation.
         /// </returns>
         /// <unmanaged>HRESULT IDirect3DDevice9::SetPixelShaderConstantF([In] unsigned int StartRegister,[In] const void* pConstantData,[In] unsigned int Vector4fCount)</unmanaged>
-<<<<<<< HEAD
         public void SetPixelShaderConstant(int startRegister, RawMatrix[] data, int offset, int count)
-=======
-        public void SetPixelShaderConstant(int startRegister, Matrix[] data, int offset, int count)
->>>>>>> c16d2983
         {
             unsafe
             {
@@ -905,11 +834,7 @@
         /// <param name="count">The count.</param>
         /// <returns>A <see cref="SharpDX.Result" /> object describing the result of the operation.</returns>
         /// <unmanaged>HRESULT IDirect3DDevice9::SetPixelShaderConstantF([In] unsigned int StartRegister,[In] const void* pConstantData,[In] unsigned int Vector4fCount)</unmanaged>
-<<<<<<< HEAD
         public void SetPixelShaderConstant(int startRegister, RawVector4[] data, int offset, int count)
-=======
-        public void SetPixelShaderConstant(int startRegister, Vector4[] data, int offset, int count)
->>>>>>> c16d2983
         {
             unsafe
             {
@@ -1152,11 +1077,7 @@
         /// A <see cref="SharpDX.Result"/> object describing the result of the operation.
         /// </returns>
         /// <unmanaged>HRESULT IDirect3DDevice9::SetTransform([In] D3DTRANSFORMSTATETYPE State,[In] const D3DMATRIX* pMatrix)</unmanaged>
-<<<<<<< HEAD
         public void SetTransform(SharpDX.Direct3D9.TransformState state, ref RawMatrix matrixRef)
-=======
-        public void SetTransform(SharpDX.Direct3D9.TransformState state, ref SharpDX.Matrix matrixRef)
->>>>>>> c16d2983
         {
             SetTransform_((int)state, ref matrixRef);
         }
@@ -1170,11 +1091,7 @@
         /// A <see cref="SharpDX.Result"/> object describing the result of the operation.
         /// </returns>
         /// <unmanaged>HRESULT IDirect3DDevice9::SetTransform([In] D3DTRANSFORMSTATETYPE State,[In] const D3DMATRIX* pMatrix)</unmanaged>
-<<<<<<< HEAD
         public void SetTransform(int index, ref RawMatrix matrixRef)
-=======
-        public void SetTransform(int index, ref SharpDX.Matrix matrixRef)
->>>>>>> c16d2983
         {
             SetTransform_(index + 256, ref matrixRef);
         }
@@ -1188,11 +1105,7 @@
         /// A <see cref="SharpDX.Result"/> object describing the result of the operation.
         /// </returns>
         /// <unmanaged>HRESULT IDirect3DDevice9::SetTransform([In] D3DTRANSFORMSTATETYPE State,[In] const D3DMATRIX* pMatrix)</unmanaged>
-<<<<<<< HEAD
         public void SetTransform(SharpDX.Direct3D9.TransformState state, RawMatrix matrixRef)
-=======
-        public void SetTransform(SharpDX.Direct3D9.TransformState state, SharpDX.Matrix matrixRef)
->>>>>>> c16d2983
         {
             SetTransform_((int)state, ref matrixRef);
         }
@@ -1206,11 +1119,7 @@
         /// A <see cref="SharpDX.Result"/> object describing the result of the operation.
         /// </returns>
         /// <unmanaged>HRESULT IDirect3DDevice9::SetTransform([In] D3DTRANSFORMSTATETYPE State,[In] const D3DMATRIX* pMatrix)</unmanaged>
-<<<<<<< HEAD
         public void SetTransform(int index, RawMatrix matrixRef)
-=======
-        public void SetTransform(int index, SharpDX.Matrix matrixRef)
->>>>>>> c16d2983
         {
             SetTransform_(index + 256, ref matrixRef);
         }
@@ -1224,11 +1133,7 @@
         /// A <see cref="SharpDX.Result"/> object describing the result of the operation.
         /// </returns>
         /// <unmanaged>HRESULT IDirect3DDevice9::SetVertexShaderConstantF([In] unsigned int StartRegister,[In] const void* pConstantData,[In] unsigned int Vector4fCount)</unmanaged>
-<<<<<<< HEAD
         public void SetVertexShaderConstant(int startRegister, RawMatrix[] data)
-=======
-        public void SetVertexShaderConstant(int startRegister, Matrix[] data)
->>>>>>> c16d2983
         {
             unsafe
             {
@@ -1246,11 +1151,7 @@
         /// A <see cref="SharpDX.Result"/> object describing the result of the operation.
         /// </returns>
         /// <unmanaged>HRESULT IDirect3DDevice9::SetVertexShaderConstantF([In] unsigned int StartRegister,[In] const void* pConstantData,[In] unsigned int Vector4fCount)</unmanaged>
-<<<<<<< HEAD
         public void SetVertexShaderConstant(int startRegister, RawVector4[] data)
-=======
-        public void SetVertexShaderConstant(int startRegister, Vector4[] data)
->>>>>>> c16d2983
         {
             unsafe
             {
@@ -1332,11 +1233,7 @@
         /// A <see cref="SharpDX.Result"/> object describing the result of the operation.
         /// </returns>
         /// <unmanaged>HRESULT IDirect3DDevice9::SetVertexShaderConstantF([In] unsigned int StartRegister,[In] const void* pConstantData,[In] unsigned int Vector4fCount)</unmanaged>
-<<<<<<< HEAD
         public unsafe void SetVertexShaderConstant(int startRegister, RawMatrix* data)
-=======
-        public unsafe void SetVertexShaderConstant(int startRegister, Matrix* data)
->>>>>>> c16d2983
         {
             SetVertexShaderConstantF(startRegister, (IntPtr)data, 4);
         }
@@ -1350,11 +1247,7 @@
         /// A <see cref="SharpDX.Result"/> object describing the result of the operation.
         /// </returns>
         /// <unmanaged>HRESULT IDirect3DDevice9::SetVertexShaderConstantF([In] unsigned int StartRegister,[In] const void* pConstantData,[In] unsigned int Vector4fCount)</unmanaged>
-<<<<<<< HEAD
         public void SetVertexShaderConstant(int startRegister, RawMatrix data)
-=======
-        public void SetVertexShaderConstant(int startRegister, Matrix data)
->>>>>>> c16d2983
         {
             unsafe
             {
@@ -1372,11 +1265,7 @@
         /// A <see cref="SharpDX.Result"/> object describing the result of the operation.
         /// </returns>
         /// <unmanaged>HRESULT IDirect3DDevice9::SetVertexShaderConstantF([In] unsigned int StartRegister,[In] const void* pConstantData,[In] unsigned int Vector4fCount)</unmanaged>
-<<<<<<< HEAD
         public unsafe void SetVertexShaderConstant(int startRegister, RawMatrix* data, int count)
-=======
-        public unsafe void SetVertexShaderConstant(int startRegister, Matrix* data, int count)
->>>>>>> c16d2983
         {
             SetVertexShaderConstantF(startRegister, (IntPtr)data, count << 2);
         }
@@ -1392,11 +1281,7 @@
         /// A <see cref="SharpDX.Result"/> object describing the result of the operation.
         /// </returns>
         /// <unmanaged>HRESULT IDirect3DDevice9::SetVertexShaderConstantF([In] unsigned int StartRegister,[In] const void* pConstantData,[In] unsigned int Vector4fCount)</unmanaged>
-<<<<<<< HEAD
         public void SetVertexShaderConstant(int startRegister, RawMatrix[] data, int offset, int count)
-=======
-        public void SetVertexShaderConstant(int startRegister, Matrix[] data, int offset, int count)
->>>>>>> c16d2983
         {
             unsafe
             {
@@ -1414,11 +1299,7 @@
         /// <param name="count">The count.</param>
         /// <returns>A <see cref="SharpDX.Result" /> object describing the result of the operation.</returns>
         /// <unmanaged>HRESULT IDirect3DDevice9::SetVertexShaderConstantF([In] unsigned int StartRegister,[In] const void* pConstantData,[In] unsigned int Vector4fCount)</unmanaged>
-<<<<<<< HEAD
         public void SetVertexShaderConstant(int startRegister, RawVector4[] data, int offset, int count)
-=======
-        public void SetVertexShaderConstant(int startRegister, Vector4[] data, int offset, int count)
->>>>>>> c16d2983
         {
             unsafe
             {
