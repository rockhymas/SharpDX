--- conflicted
+++ resolved
@@ -1,8 +1,4 @@
-<<<<<<< HEAD
-// Copyright (c) 2010-2013 SharpDX - Alexandre Mutel
-=======
 // Copyright (c) 2010-2014 SharpDX - Alexandre Mutel
->>>>>>> c16d2983
 // 
 // Permission is hereby granted, free of charge, to any person obtaining a copy
 // of this software and associated documentation files (the "Software"), to deal
@@ -25,10 +21,7 @@
 using System;
 using System.IO;
 using System.Runtime.InteropServices;
-<<<<<<< HEAD
 using SharpDX.Mathematics.Interop;
-=======
->>>>>>> c16d2983
 
 namespace SharpDX.Direct3D9
 {
@@ -201,11 +194,7 @@
         /// A <see cref="DataRectangle"/> describing the region locked.
         /// </returns>
         /// <unmanaged>HRESULT IDirect3DTexture9::LockRect([In] D3DCUBEMAP_FACES FaceType,[In] unsigned int Level,[In] D3DLOCKED_RECT* pLockedRect,[In] const void* pRect,[In] D3DLOCK Flags)</unmanaged>
-<<<<<<< HEAD
         public DataRectangle LockRectangle(int level, RawRectangle rectangle, SharpDX.Direct3D9.LockFlags flags)
-=======
-        public DataRectangle LockRectangle(int level, Rectangle rectangle, SharpDX.Direct3D9.LockFlags flags)
->>>>>>> c16d2983
         {
             unsafe
             {
@@ -226,11 +215,7 @@
         /// A <see cref="DataRectangle"/> describing the region locked.
         /// </returns>
         /// <unmanaged>HRESULT IDirect3DTexture9::LockRect([In] D3DCUBEMAP_FACES FaceType,[In] unsigned int Level,[In] D3DLOCKED_RECT* pLockedRect,[In] const void* pRect,[In] D3DLOCK Flags)</unmanaged>
-<<<<<<< HEAD
         public DataRectangle LockRectangle(int level, RawRectangle rectangle, SharpDX.Direct3D9.LockFlags flags, out DataStream stream)
-=======
-        public DataRectangle LockRectangle(int level, Rectangle rectangle, SharpDX.Direct3D9.LockFlags flags, out DataStream stream)
->>>>>>> c16d2983
         {
             unsafe
             {
@@ -261,11 +246,7 @@
         /// A <see cref="SharpDX.Result"/> object describing the result of the operation.
         /// </returns>
         /// <unmanaged>HRESULT IDirect3DTexture9::AddDirtyRect([In] const void* pDirtyRect)</unmanaged>
-<<<<<<< HEAD
         public void AddDirtyRectangle(RawRectangle dirtyRectRef)
-=======
-        public void AddDirtyRectangle(Rectangle dirtyRectRef)
->>>>>>> c16d2983
         {
             unsafe
             {
@@ -780,11 +761,7 @@
                 pool,
                 (int)filter,
                 (int)mipFilter,
-<<<<<<< HEAD
                 *(RawColorBGRA*)&colorKey,
-=======
-                (Color)colorKey,
->>>>>>> c16d2983
                 imageInformation,
                 palette,
                 out cubeTexture);
@@ -812,11 +789,7 @@
         /// A <see cref="Texture"/>
         /// </returns>
         /// <unmanaged>HRESULT D3DXCreateTextureFromFileInMemoryEx([In] IDirect3DDevice9* pDevice,[In] const void* pSrcData,[In] unsigned int SrcDataSize,[In] unsigned int Size,[In] unsigned int MipLevels,[In] unsigned int Usage,[In] D3DFORMAT Format,[In] D3DPOOL Pool,[In] unsigned int Filter,[In] unsigned int MipFilter,[In] D3DCOLOR ColorKey,[Out] D3DXIMAGE_INFO* pSrcInfo,[Out, Buffer] PALETTEENTRY* pPalette,[In] IDirect3DTexture9** ppTexture)</unmanaged>
-<<<<<<< HEAD
         private static unsafe Texture CreateFromFile(Device device, string fileName, int width, int height, int levelCount, Usage usage, Format format, Pool pool, Filter filter, Filter mipFilter, int colorKey, IntPtr imageInformation, PaletteEntry[] palette)
-=======
-        private static Texture CreateFromFile(Device device, string fileName, int width, int height, int levelCount, Usage usage, Format format, Pool pool, Filter filter, Filter mipFilter, int colorKey, IntPtr imageInformation, PaletteEntry[] palette)
->>>>>>> c16d2983
         {
             Texture cubeTexture;
             D3DX9.CreateTextureFromFileExW(
@@ -830,11 +803,7 @@
                 pool,
                 (int)filter,
                 (int)mipFilter,
-<<<<<<< HEAD
                 *(RawColorBGRA*)&colorKey,
-=======
-                (Color)colorKey,
->>>>>>> c16d2983
                 imageInformation,
                 palette,
                 out cubeTexture);
