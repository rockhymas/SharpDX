--- conflicted
+++ resolved
@@ -1,8 +1,4 @@
-<<<<<<< HEAD
-// Copyright (c) 2010-2013 SharpDX - Alexandre Mutel
-=======
 // Copyright (c) 2010-2014 SharpDX - Alexandre Mutel
->>>>>>> c16d2983
 // 
 // Permission is hereby granted, free of charge, to any person obtaining a copy
 // of this software and associated documentation files (the "Software"), to deal
@@ -22,10 +18,7 @@
 // OUT OF OR IN CONNECTION WITH THE SOFTWARE OR THE USE OR OTHER DEALINGS IN
 // THE SOFTWARE.
 using System;
-<<<<<<< HEAD
 using SharpDX.Mathematics.Interop;
-=======
->>>>>>> c16d2983
 
 namespace SharpDX.DirectSound
 {
@@ -119,31 +112,18 @@
         /// <summary>
         /// Describes the listener's front orientation.
         /// </summary>
-<<<<<<< HEAD
         public RawVector3 FrontOrientation
         {
             get
             {
                 RawVector3 frontOrientation;
                 RawVector3 topOrientation;
-=======
-        public Vector3 FrontOrientation
-        {
-            get
-            {
-                Vector3 frontOrientation;
-                Vector3 topOrientation;
->>>>>>> c16d2983
                 GetOrientation(out frontOrientation, out topOrientation);
                 return frontOrientation;
             }
             set
             {
-<<<<<<< HEAD
                 RawVector3 topOrientation = TopOrientation;
-=======
-                Vector3 topOrientation = TopOrientation;
->>>>>>> c16d2983
                 SetOrientation(value.X, value.Y, value.Z, topOrientation.X, topOrientation.Y, topOrientation.Z, Deferred ? 1 : 0);
             }
 
@@ -152,19 +132,11 @@
         /// <summary>
         /// Gets or sets the listener's position.
         /// </summary>
-<<<<<<< HEAD
         public RawVector3 Position
         {
             get
             {
                 RawVector3 temp;
-=======
-        public Vector3 Position
-        {
-            get
-            {
-                Vector3 temp;
->>>>>>> c16d2983
                 GetPosition(out temp);
                 return temp;
             }
@@ -193,31 +165,18 @@
         /// <summary>
         /// Describes the listener's top orientation.
         /// </summary>
-<<<<<<< HEAD
         public RawVector3 TopOrientation
         {
             get
             {
                 RawVector3 frontOrientation; 
                 RawVector3 topOrientation;
-=======
-        public Vector3 TopOrientation
-        {
-            get
-            {
-                Vector3 frontOrientation; 
-                Vector3 topOrientation;
->>>>>>> c16d2983
                 GetOrientation(out frontOrientation, out topOrientation);
                 return topOrientation;
             }
             set
             {
-<<<<<<< HEAD
                 RawVector3 frontOrientation = FrontOrientation;
-=======
-                Vector3 frontOrientation = FrontOrientation;
->>>>>>> c16d2983
                 SetOrientation(FrontOrientation.X, frontOrientation.Y, frontOrientation.Z, value.X, value.Y, value.Z, Deferred ? 1 : 0);
             }
         }
@@ -225,19 +184,11 @@
         /// <summary>
         /// Gets or sets the listener's velocity.
         /// </summary>
-<<<<<<< HEAD
         public RawVector3 Velocity
         {
             get
             {
                 RawVector3 temp;
-=======
-        public Vector3 Velocity
-        {
-            get
-            {
-                Vector3 temp;
->>>>>>> c16d2983
                 GetVelocity(out temp);
                 return temp;
             }
