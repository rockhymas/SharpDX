--- conflicted
+++ resolved
@@ -1,8 +1,4 @@
-<<<<<<< HEAD
-// Copyright (c) 2010-2013 SharpDX - Alexandre Mutel
-=======
 // Copyright (c) 2010-2014 SharpDX - Alexandre Mutel
->>>>>>> c16d2983
 // 
 // Permission is hereby granted, free of charge, to any person obtaining a copy
 // of this software and associated documentation files (the "Software"), to deal
@@ -22,10 +18,7 @@
 // OUT OF OR IN CONNECTION WITH THE SOFTWARE OR THE USE OR OTHER DEALINGS IN
 // THE SOFTWARE.
 using System;
-<<<<<<< HEAD
 using SharpDX.Mathematics.Interop;
-=======
->>>>>>> c16d2983
 
 namespace SharpDX.DirectSound
 {
@@ -87,17 +80,10 @@
         /// <summary>
         /// The orientation of the sound projection cone.
         /// </summary>
-<<<<<<< HEAD
         public RawVector3 ConeOrientation
         {
             get {
                 RawVector3 temp;
-=======
-        public Vector3 ConeOrientation
-        {
-            get {
-                Vector3 temp;
->>>>>>> c16d2983
                 GetConeOrientation(out temp);
                 return temp;
             }
@@ -219,19 +205,11 @@
         /// <summary>
         /// The position of the sound source.
         /// </summary>
-<<<<<<< HEAD
         public RawVector3 Position
         {
             get
             {
                 RawVector3 temp;
-=======
-        public Vector3 Position
-        {
-            get
-            {
-                Vector3 temp;
->>>>>>> c16d2983
                 GetPosition(out temp);
                 return temp;
             }
@@ -244,19 +222,11 @@
         /// <summary>
         /// The velocity of the sound source.
         /// </summary>
-<<<<<<< HEAD
         public RawVector3 Velocity
         {
             get
             {
                 RawVector3 temp;
-=======
-        public Vector3 Velocity
-        {
-            get
-            {
-                Vector3 temp;
->>>>>>> c16d2983
                 GetVelocity(out temp);
                 return temp;
             }
