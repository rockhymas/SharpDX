<<<<<<< HEAD
﻿// Copyright (c) 2010-2014 SharpDX - Alexandre Mutel
// 
// Permission is hereby granted, free of charge, to any person obtaining a copy
// of this software and associated documentation files (the "Software"), to deal
// in the Software without restriction, including without limitation the rights
// to use, copy, modify, merge, publish, distribute, sublicense, and/or sell
// copies of the Software, and to permit persons to whom the Software is
// furnished to do so, subject to the following conditions:
// 
// The above copyright notice and this permission notice shall be included in
// all copies or substantial portions of the Software.
// 
// THE SOFTWARE IS PROVIDED "AS IS", WITHOUT WARRANTY OF ANY KIND, EXPRESS OR
// IMPLIED, INCLUDING BUT NOT LIMITED TO THE WARRANTIES OF MERCHANTABILITY,
// FITNESS FOR A PARTICULAR PURPOSE AND NONINFRINGEMENT. IN NO EVENT SHALL THE
// AUTHORS OR COPYRIGHT HOLDERS BE LIABLE FOR ANY CLAIM, DAMAGES OR OTHER
// LIABILITY, WHETHER IN AN ACTION OF CONTRACT, TORT OR OTHERWISE, ARISING FROM,
// OUT OF OR IN CONNECTION WITH THE SOFTWARE OR THE USE OR OTHER DEALINGS IN
// THE SOFTWARE.
using System;
using System.Collections.Generic;
using System.IO;
using System.Linq;
using System.Reflection;
using Mono.Options;
using SharpGen.Logging;
using SharpGen.Config;
using SharpGen.Generator;
using SharpGen.Parser;

namespace SharpGen
{
    /// <summary>
    /// CodeGen Application.
    /// </summary>
    public class CodeGenApp
    {
        /// <summary>
        /// Initializes a new instance of the <see cref="CodeGenApp"/> class.
        /// </summary>
        public CodeGenApp()
        {
            Macros = new HashSet<string>();
        }

        /// <summary>
        /// Gets or sets a value indicating whether this instance is generating doc.
        /// </summary>
        /// <value>
        /// 	<c>true</c> if this instance is generating doc; otherwise, <c>false</c>.
        /// </value>
        public bool IsGeneratingDoc { get; set; }

        /// <summary>
        /// Gets or sets the path to a C++ document provider assembly.
        /// </summary>
        /// <value>The path to a C++ document provider assembly.</value>
        public string DocProviderAssemblyPath { get; set; }

        /// <summary>
        /// Gets or sets the GCC XML executable path.
        /// </summary>
        /// <value>The GCC XML executable path.</value>
        public string GccXmlExecutablePath { get; set; }

        /// <summary>
        /// Gets or sets the macros.
        /// </summary>
        /// <value>
        /// The macros.
        /// </value>
        public HashSet<string> Macros { get; set; }

        private ConfigFile Config { get; set; }

        private string _thisAssemblyPath;
        private bool _isAssemblyNew;
        private DateTime _assemblyDatetime;
        private string _assemblyCheckFile;
        private string _generatedPath;
        private string _allConfigCheck;
        private string _configRootPath;

        /// <summary>
        /// Print usages the error.
        /// </summary>
        /// <param name="error">The error.</param>
        /// <param name="parameters">The parameters.</param>
        private static void UsageError(string error, params object[] parameters)
        {
            var exeName = Path.GetFileName(Assembly.GetEntryAssembly().Location);
            Console.Write("{0}: ", exeName);
            Console.WriteLine(error, parameters);
            Console.WriteLine("Use {0} --help' for more information.", exeName);
            Environment.Exit(1);
        }

        /// <summary>
        /// Parses the command line arguments.
        /// </summary>
        /// <param name="args">The args.</param>
        public void ParseArguments(string[] args)
        {
            var showHelp = false;

            var options = new OptionSet()
                              {
                                  "Copyright (c) 2010-2014 SharpDX - Alexandre Mutel",
                                  "Usage: SharpGen [options] config_file.xml",
                                  "Code generator from C++ to C# for .Net languages",
                                  "",
                                  {"g|gccxml=", "Specify the path to gccxml.exe", opt => GccXmlExecutablePath = opt},
                                  {"d|doc", "Specify to generate the documentation [default: false]", opt => IsGeneratingDoc = true},
                                  {"p|docpath=", "Specify the path to the assembly doc provider [default: null]", opt => DocProviderAssemblyPath = opt},
                                  "",
                                  {"h|help", "Show this message and exit", opt => showHelp = opt != null},
                                  // default
                                  {"<>", opt => _configRootPath = opt },
                              };
            try
            {
                options.Parse(args);
            }
            catch (OptionException e)
            {
                UsageError(e.Message);
            }

            if (showHelp)
            {
                options.WriteOptionDescriptions(Console.Out);
                Environment.Exit(0);
            }

            if (_configRootPath == null)
                UsageError("Missing config.xml. A config.xml must be specified");
        }

        /// <summary>
        /// Initializes the specified instance with a config root file.
        /// </summary>
        /// <returns>true if the config or assembly changed from the last run; otherwise returns false</returns>
        public bool Init()
        {
            _thisAssemblyPath = Assembly.GetExecutingAssembly().Location;
            _assemblyCheckFile = Path.ChangeExtension(_thisAssemblyPath, ".check");
            _assemblyDatetime = File.GetLastWriteTime(_thisAssemblyPath);
            _isAssemblyNew = (File.GetLastWriteTime(_thisAssemblyPath) != File.GetLastWriteTime(_assemblyCheckFile));
            _generatedPath = Path.GetDirectoryName(_configRootPath);



            Logger.Message("Loading config files...");

#if W8CORE
            Macros.Add("W8CORE");
#endif
#if WIN8METRO
            Macros.Add("WIN8METRO");
#endif
#if WP81
            Macros.Add("WP81");
#endif
#if WP8
            Macros.Add("WP8");
#endif
#if DIRECTX11_2
            Macros.Add("DIRECTX11_2");
#endif
#if DIRECTX11_1
            Macros.Add("DIRECTX11_1");
#endif
#if !DIRECTX11_1 && !DIRECTX11_2
            if (GccXml.GetWindowsFramework7Version("7.0a", "7.1") == "7.0a")
            {
                Macros.Add("WINSDK_70a");
            }
            else
            {
                Macros.Add("WINSDK_71");
            }
#endif
            Config = ConfigFile.Load(_configRootPath, Macros.ToArray());
            var latestConfigTime = ConfigFile.GetLatestTimestamp(Config.ConfigFilesLoaded);

            _allConfigCheck = Config.Id + "-CodeGen.check";

            var isConfigFileChanged = !File.Exists(_allConfigCheck) || latestConfigTime > File.GetLastWriteTime(_allConfigCheck);
            if(_isAssemblyNew)
            {
                Logger.Message("Assembly [{0}] changed. All files will be generated", _thisAssemblyPath);
            }
            else if(isConfigFileChanged)
            {
                Logger.Message("Config files [{0}] changed", string.Join(",", Config.ConfigFilesLoaded.Select(file => Path.GetFileName(file.AbsoluteFilePath))));
            }

            // Return true if a config file changed or the assembly changed
            return isConfigFileChanged || _isAssemblyNew;
        }

        /// <summary>
        /// Run CodeGenerator
        /// </summary>
        public void Run()
        {
            Logger.Progress(0, "Starting code generation...");

            try
            {
                // Run the parser
                var parser = new Parser.CppParser
                                 {
                                     IsGeneratingDoc = IsGeneratingDoc,
                                     DocProviderAssembly = DocProviderAssemblyPath,
                                     // @"..\..\..\DocProviderFromMsdn\bin\debug\DocProviderFromMsdn.exe",
                                     ForceParsing = _isAssemblyNew,
                                     GccXmlExecutablePath = GccXmlExecutablePath
                                 };

                // Init the parser
                parser.Init(Config);

                if (Logger.HasErrors)
                    Logger.Fatal("Initializing parser failed");

                // Run the parser
                var group = parser.Run();

                if (Logger.HasErrors)
                    Logger.Fatal("C++ compiler failed to parse header files");

                // Run the main mapping process
                var transformer = new TransformManager { GeneratedPath = _generatedPath, ForceGenerator = _isAssemblyNew };
                transformer.Init(group, Config);

                if (Logger.HasErrors)
                    Logger.Fatal("Mapping rules initialization failed");

                transformer.Generate();

                if (Logger.HasErrors)
                    Logger.Fatal("Code generation failed");


                // Print statistics
                parser.PrintStatistics();
                transformer.PrintStatistics();

                // Output all elements
                var fileWriter = new StreamWriter("SharpGen_rename.log");
                transformer.NamingRules.DumpRenames(fileWriter);
                fileWriter.Close();

                // Update Checkfile for assembly
                File.WriteAllText(_assemblyCheckFile, "");
                File.SetLastWriteTime(_assemblyCheckFile, _assemblyDatetime);

                // Update Checkfile for all config files
                File.WriteAllText(_allConfigCheck, "");
                File.SetLastWriteTime(_allConfigCheck, DateTime.Now);
            }
            finally
            {
                Logger.Progress(100, "Finished");
            }
        }
    }
=======
﻿// Copyright (c) 2010-2013 SharpDX - Alexandre Mutel
// 
// Permission is hereby granted, free of charge, to any person obtaining a copy
// of this software and associated documentation files (the "Software"), to deal
// in the Software without restriction, including without limitation the rights
// to use, copy, modify, merge, publish, distribute, sublicense, and/or sell
// copies of the Software, and to permit persons to whom the Software is
// furnished to do so, subject to the following conditions:
// 
// The above copyright notice and this permission notice shall be included in
// all copies or substantial portions of the Software.
// 
// THE SOFTWARE IS PROVIDED "AS IS", WITHOUT WARRANTY OF ANY KIND, EXPRESS OR
// IMPLIED, INCLUDING BUT NOT LIMITED TO THE WARRANTIES OF MERCHANTABILITY,
// FITNESS FOR A PARTICULAR PURPOSE AND NONINFRINGEMENT. IN NO EVENT SHALL THE
// AUTHORS OR COPYRIGHT HOLDERS BE LIABLE FOR ANY CLAIM, DAMAGES OR OTHER
// LIABILITY, WHETHER IN AN ACTION OF CONTRACT, TORT OR OTHERWISE, ARISING FROM,
// OUT OF OR IN CONNECTION WITH THE SOFTWARE OR THE USE OR OTHER DEALINGS IN
// THE SOFTWARE.
using System;
using System.Collections.Generic;
using System.IO;
using System.Linq;
using System.Reflection;
using Mono.Options;
using SharpGen.Logging;
using SharpGen.Config;
using SharpGen.Generator;
using SharpGen.Parser;

namespace SharpGen
{
    /// <summary>
    /// CodeGen Application.
    /// </summary>
    public class CodeGenApp
    {
        /// <summary>
        /// Initializes a new instance of the <see cref="CodeGenApp"/> class.
        /// </summary>
        public CodeGenApp()
        {
            Macros = new List<string>();
        }

        /// <summary>
        /// Gets or sets a value indicating whether this instance is generating doc.
        /// </summary>
        /// <value>
        /// 	<c>true</c> if this instance is generating doc; otherwise, <c>false</c>.
        /// </value>
        public bool IsGeneratingDoc { get; set; }

        /// <summary>
        /// Gets or sets the path to a C++ document provider assembly.
        /// </summary>
        /// <value>The path to a C++ document provider assembly.</value>
        public string DocProviderAssemblyPath { get; set; }

        /// <summary>
        /// Gets or sets the GCC XML executable path.
        /// </summary>
        /// <value>The GCC XML executable path.</value>
        public string GccXmlExecutablePath { get; set; }

        /// <summary>
        /// Gets or sets the macros.
        /// </summary>
        /// <value>
        /// The macros.
        /// </value>
        public List<string> Macros { get; set; }

        private ConfigFile Config { get; set; }

        private string _thisAssemblyPath;
        private bool _isAssemblyNew;
        private DateTime _assemblyDatetime;
        private string _assemblyCheckFile;
        private string _generatedPath;
        private string _allConfigCheck;
        private string _configRootPath;

        /// <summary>
        /// Print usages the error.
        /// </summary>
        /// <param name="error">The error.</param>
        /// <param name="parameters">The parameters.</param>
        private static void UsageError(string error, params object[] parameters)
        {
            var exeName = Path.GetFileName(Assembly.GetEntryAssembly().Location);
            Console.Write("{0}: ", exeName);
            Console.WriteLine(error, parameters);
            Console.WriteLine("Use {0} --help' for more information.", exeName);
            Environment.Exit(1);
        }

        /// <summary>
        /// Parses the command line arguments.
        /// </summary>
        /// <param name="args">The args.</param>
        public void ParseArguments(string[] args)
        {
            var showHelp = false;

            var options = new OptionSet()
                              {
                                  "Copyright (c) 2010-2013 SharpDX - Alexandre Mutel",
                                  "Usage: SharpGen [options] config_file.xml",
                                  "Code generator from C++ to C# for .Net languages",
                                  "",
                                  {"g|gccxml=", "Specify the path to gccxml.exe", opt => GccXmlExecutablePath = opt},
                                  {"d|doc", "Specify to generate the documentation [default: false]", opt => IsGeneratingDoc = true},
                                  {"p|docpath=", "Specify the path to the assembly doc provider [default: null]", opt => DocProviderAssemblyPath = opt},
                                  "",
                                  {"h|help", "Show this message and exit", opt => showHelp = opt != null},
                                  // default
                                  {"<>", opt => _configRootPath = opt },
                              };
            try
            {
                options.Parse(args);
            }
            catch (OptionException e)
            {
                UsageError(e.Message);
            }

            if (showHelp)
            {
                options.WriteOptionDescriptions(Console.Out);
                Environment.Exit(0);
            }

            if (_configRootPath == null)
                UsageError("Missing config.xml. A config.xml must be specified");
        }

        /// <summary>
        /// Initializes the specified instance with a config root file.
        /// </summary>
        /// <returns>true if the config or assembly changed from the last run; otherwise returns false</returns>
        public bool Init()
        {
            _thisAssemblyPath = Assembly.GetExecutingAssembly().Location;
            _assemblyCheckFile = Path.ChangeExtension(_thisAssemblyPath, ".check");
            _assemblyDatetime = File.GetLastWriteTime(_thisAssemblyPath);
            _isAssemblyNew = (File.GetLastWriteTime(_thisAssemblyPath) != File.GetLastWriteTime(_assemblyCheckFile));
            _generatedPath = Path.GetDirectoryName(_configRootPath);



            Logger.Message("Loading config files...");

#if WIN8METRO
            // Load configuration
            Macros.Add("WIN8METRO");
            Macros.Add("W8CORE");
#endif
#if WP81
            Macros.Add("WP81");
#endif
#if WP8
            // Load configuration
            Macros.Add("WP8");
            Macros.Add("W8CORE");
#endif
#if DirectX12
            // Load configuration
            Macros.Add("DirectX12");
            Macros.Add("DIRECTX11_2");
            Macros.Add("DIRECTX11_1");
#elif DIRECTX11_2
            // Load configuration
            Macros.Add("DIRECTX11_2");
            Macros.Add("DIRECTX11_1");
#elif DIRECTX11_1
            Macros.Add("DIRECTX11_1");
#else
            if (GccXml.GetWindowsFramework7Version("7.0a", "7.1") == "7.0a")
            {
                Macros.Add("WINSDK_70a");
            }
            else
            {
                Macros.Add("WINSDK_71");
            }
#endif
            Config = ConfigFile.Load(_configRootPath, Macros.ToArray());
            var latestConfigTime = ConfigFile.GetLatestTimestamp(Config.ConfigFilesLoaded);

            _allConfigCheck = Config.Id + "-CodeGen.check";

            var isConfigFileChanged = !File.Exists(_allConfigCheck) || latestConfigTime > File.GetLastWriteTime(_allConfigCheck);
            if(_isAssemblyNew)
            {
                Logger.Message("Assembly [{0}] changed. All files will be generated", _thisAssemblyPath);
            }
            else if(isConfigFileChanged)
            {
                Logger.Message("Config files [{0}] changed", string.Join(",", Config.ConfigFilesLoaded.Select(file => Path.GetFileName(file.AbsoluteFilePath))));
            }

            // Return true if a config file changed or the assembly changed
            return isConfigFileChanged || _isAssemblyNew;
        }

        /// <summary>
        /// Run CodeGenerator
        /// </summary>
        public void Run()
        {
            Logger.Progress(0, "Starting code generation...");

            try
            {
                // Run the parser
                var parser = new Parser.CppParser
                                 {
                                     IsGeneratingDoc = IsGeneratingDoc,
                                     DocProviderAssembly = DocProviderAssemblyPath,
                                     // @"..\..\..\DocProviderFromMsdn\bin\debug\DocProviderFromMsdn.exe",
                                     ForceParsing = _isAssemblyNew,
                                     GccXmlExecutablePath = GccXmlExecutablePath
                                 };

                // Init the parser
                parser.Init(Config);

                if (Logger.HasErrors)
                    Logger.Fatal("Initializing parser failed");

                // Run the parser
                var group = parser.Run();

                if (Logger.HasErrors)
                    Logger.Fatal("C++ compiler failed to parse header files");

                // Run the main mapping process
                var transformer = new TransformManager { GeneratedPath = _generatedPath, ForceGenerator = _isAssemblyNew };
                transformer.Init(group, Config);

                if (Logger.HasErrors)
                    Logger.Fatal("Mapping rules initialization failed");

                transformer.Generate();

                if (Logger.HasErrors)
                    Logger.Fatal("Code generation failed");


                // Print statistics
                parser.PrintStatistics();
                transformer.PrintStatistics();

                // Output all elements
                var fileWriter = new StreamWriter("SharpGen_rename.log");
                transformer.NamingRules.DumpRenames(fileWriter);
                fileWriter.Close();

                // Update Checkfile for assembly
                File.WriteAllText(_assemblyCheckFile, "");
                File.SetLastWriteTime(_assemblyCheckFile, _assemblyDatetime);

                // Update Checkfile for all config files
                File.WriteAllText(_allConfigCheck, "");
                File.SetLastWriteTime(_allConfigCheck, DateTime.Now);
            }
            finally
            {
                Logger.Progress(100, "Finished");
            }
        }
    }
>>>>>>> bff9d0ca
}<|MERGE_RESOLUTION|>--- conflicted
+++ resolved
@@ -1,4 +1,3 @@
-<<<<<<< HEAD
 ﻿// Copyright (c) 2010-2014 SharpDX - Alexandre Mutel
 // 
 // Permission is hereby granted, free of charge, to any person obtaining a copy
@@ -165,7 +164,12 @@
 #if WP8
             Macros.Add("WP8");
 #endif
-#if DIRECTX11_2
+#if DirectX12
+            // Load configuration
+            Macros.Add("DirectX12");
+            Macros.Add("DIRECTX11_2");
+            Macros.Add("DIRECTX11_1");
+#elif DIRECTX11_2
             Macros.Add("DIRECTX11_2");
 #endif
 #if DIRECTX11_1
@@ -267,280 +271,4 @@
             }
         }
     }
-=======
-﻿// Copyright (c) 2010-2013 SharpDX - Alexandre Mutel
-// 
-// Permission is hereby granted, free of charge, to any person obtaining a copy
-// of this software and associated documentation files (the "Software"), to deal
-// in the Software without restriction, including without limitation the rights
-// to use, copy, modify, merge, publish, distribute, sublicense, and/or sell
-// copies of the Software, and to permit persons to whom the Software is
-// furnished to do so, subject to the following conditions:
-// 
-// The above copyright notice and this permission notice shall be included in
-// all copies or substantial portions of the Software.
-// 
-// THE SOFTWARE IS PROVIDED "AS IS", WITHOUT WARRANTY OF ANY KIND, EXPRESS OR
-// IMPLIED, INCLUDING BUT NOT LIMITED TO THE WARRANTIES OF MERCHANTABILITY,
-// FITNESS FOR A PARTICULAR PURPOSE AND NONINFRINGEMENT. IN NO EVENT SHALL THE
-// AUTHORS OR COPYRIGHT HOLDERS BE LIABLE FOR ANY CLAIM, DAMAGES OR OTHER
-// LIABILITY, WHETHER IN AN ACTION OF CONTRACT, TORT OR OTHERWISE, ARISING FROM,
-// OUT OF OR IN CONNECTION WITH THE SOFTWARE OR THE USE OR OTHER DEALINGS IN
-// THE SOFTWARE.
-using System;
-using System.Collections.Generic;
-using System.IO;
-using System.Linq;
-using System.Reflection;
-using Mono.Options;
-using SharpGen.Logging;
-using SharpGen.Config;
-using SharpGen.Generator;
-using SharpGen.Parser;
-
-namespace SharpGen
-{
-    /// <summary>
-    /// CodeGen Application.
-    /// </summary>
-    public class CodeGenApp
-    {
-        /// <summary>
-        /// Initializes a new instance of the <see cref="CodeGenApp"/> class.
-        /// </summary>
-        public CodeGenApp()
-        {
-            Macros = new List<string>();
-        }
-
-        /// <summary>
-        /// Gets or sets a value indicating whether this instance is generating doc.
-        /// </summary>
-        /// <value>
-        /// 	<c>true</c> if this instance is generating doc; otherwise, <c>false</c>.
-        /// </value>
-        public bool IsGeneratingDoc { get; set; }
-
-        /// <summary>
-        /// Gets or sets the path to a C++ document provider assembly.
-        /// </summary>
-        /// <value>The path to a C++ document provider assembly.</value>
-        public string DocProviderAssemblyPath { get; set; }
-
-        /// <summary>
-        /// Gets or sets the GCC XML executable path.
-        /// </summary>
-        /// <value>The GCC XML executable path.</value>
-        public string GccXmlExecutablePath { get; set; }
-
-        /// <summary>
-        /// Gets or sets the macros.
-        /// </summary>
-        /// <value>
-        /// The macros.
-        /// </value>
-        public List<string> Macros { get; set; }
-
-        private ConfigFile Config { get; set; }
-
-        private string _thisAssemblyPath;
-        private bool _isAssemblyNew;
-        private DateTime _assemblyDatetime;
-        private string _assemblyCheckFile;
-        private string _generatedPath;
-        private string _allConfigCheck;
-        private string _configRootPath;
-
-        /// <summary>
-        /// Print usages the error.
-        /// </summary>
-        /// <param name="error">The error.</param>
-        /// <param name="parameters">The parameters.</param>
-        private static void UsageError(string error, params object[] parameters)
-        {
-            var exeName = Path.GetFileName(Assembly.GetEntryAssembly().Location);
-            Console.Write("{0}: ", exeName);
-            Console.WriteLine(error, parameters);
-            Console.WriteLine("Use {0} --help' for more information.", exeName);
-            Environment.Exit(1);
-        }
-
-        /// <summary>
-        /// Parses the command line arguments.
-        /// </summary>
-        /// <param name="args">The args.</param>
-        public void ParseArguments(string[] args)
-        {
-            var showHelp = false;
-
-            var options = new OptionSet()
-                              {
-                                  "Copyright (c) 2010-2013 SharpDX - Alexandre Mutel",
-                                  "Usage: SharpGen [options] config_file.xml",
-                                  "Code generator from C++ to C# for .Net languages",
-                                  "",
-                                  {"g|gccxml=", "Specify the path to gccxml.exe", opt => GccXmlExecutablePath = opt},
-                                  {"d|doc", "Specify to generate the documentation [default: false]", opt => IsGeneratingDoc = true},
-                                  {"p|docpath=", "Specify the path to the assembly doc provider [default: null]", opt => DocProviderAssemblyPath = opt},
-                                  "",
-                                  {"h|help", "Show this message and exit", opt => showHelp = opt != null},
-                                  // default
-                                  {"<>", opt => _configRootPath = opt },
-                              };
-            try
-            {
-                options.Parse(args);
-            }
-            catch (OptionException e)
-            {
-                UsageError(e.Message);
-            }
-
-            if (showHelp)
-            {
-                options.WriteOptionDescriptions(Console.Out);
-                Environment.Exit(0);
-            }
-
-            if (_configRootPath == null)
-                UsageError("Missing config.xml. A config.xml must be specified");
-        }
-
-        /// <summary>
-        /// Initializes the specified instance with a config root file.
-        /// </summary>
-        /// <returns>true if the config or assembly changed from the last run; otherwise returns false</returns>
-        public bool Init()
-        {
-            _thisAssemblyPath = Assembly.GetExecutingAssembly().Location;
-            _assemblyCheckFile = Path.ChangeExtension(_thisAssemblyPath, ".check");
-            _assemblyDatetime = File.GetLastWriteTime(_thisAssemblyPath);
-            _isAssemblyNew = (File.GetLastWriteTime(_thisAssemblyPath) != File.GetLastWriteTime(_assemblyCheckFile));
-            _generatedPath = Path.GetDirectoryName(_configRootPath);
-
-
-
-            Logger.Message("Loading config files...");
-
-#if WIN8METRO
-            // Load configuration
-            Macros.Add("WIN8METRO");
-            Macros.Add("W8CORE");
-#endif
-#if WP81
-            Macros.Add("WP81");
-#endif
-#if WP8
-            // Load configuration
-            Macros.Add("WP8");
-            Macros.Add("W8CORE");
-#endif
-#if DirectX12
-            // Load configuration
-            Macros.Add("DirectX12");
-            Macros.Add("DIRECTX11_2");
-            Macros.Add("DIRECTX11_1");
-#elif DIRECTX11_2
-            // Load configuration
-            Macros.Add("DIRECTX11_2");
-            Macros.Add("DIRECTX11_1");
-#elif DIRECTX11_1
-            Macros.Add("DIRECTX11_1");
-#else
-            if (GccXml.GetWindowsFramework7Version("7.0a", "7.1") == "7.0a")
-            {
-                Macros.Add("WINSDK_70a");
-            }
-            else
-            {
-                Macros.Add("WINSDK_71");
-            }
-#endif
-            Config = ConfigFile.Load(_configRootPath, Macros.ToArray());
-            var latestConfigTime = ConfigFile.GetLatestTimestamp(Config.ConfigFilesLoaded);
-
-            _allConfigCheck = Config.Id + "-CodeGen.check";
-
-            var isConfigFileChanged = !File.Exists(_allConfigCheck) || latestConfigTime > File.GetLastWriteTime(_allConfigCheck);
-            if(_isAssemblyNew)
-            {
-                Logger.Message("Assembly [{0}] changed. All files will be generated", _thisAssemblyPath);
-            }
-            else if(isConfigFileChanged)
-            {
-                Logger.Message("Config files [{0}] changed", string.Join(",", Config.ConfigFilesLoaded.Select(file => Path.GetFileName(file.AbsoluteFilePath))));
-            }
-
-            // Return true if a config file changed or the assembly changed
-            return isConfigFileChanged || _isAssemblyNew;
-        }
-
-        /// <summary>
-        /// Run CodeGenerator
-        /// </summary>
-        public void Run()
-        {
-            Logger.Progress(0, "Starting code generation...");
-
-            try
-            {
-                // Run the parser
-                var parser = new Parser.CppParser
-                                 {
-                                     IsGeneratingDoc = IsGeneratingDoc,
-                                     DocProviderAssembly = DocProviderAssemblyPath,
-                                     // @"..\..\..\DocProviderFromMsdn\bin\debug\DocProviderFromMsdn.exe",
-                                     ForceParsing = _isAssemblyNew,
-                                     GccXmlExecutablePath = GccXmlExecutablePath
-                                 };
-
-                // Init the parser
-                parser.Init(Config);
-
-                if (Logger.HasErrors)
-                    Logger.Fatal("Initializing parser failed");
-
-                // Run the parser
-                var group = parser.Run();
-
-                if (Logger.HasErrors)
-                    Logger.Fatal("C++ compiler failed to parse header files");
-
-                // Run the main mapping process
-                var transformer = new TransformManager { GeneratedPath = _generatedPath, ForceGenerator = _isAssemblyNew };
-                transformer.Init(group, Config);
-
-                if (Logger.HasErrors)
-                    Logger.Fatal("Mapping rules initialization failed");
-
-                transformer.Generate();
-
-                if (Logger.HasErrors)
-                    Logger.Fatal("Code generation failed");
-
-
-                // Print statistics
-                parser.PrintStatistics();
-                transformer.PrintStatistics();
-
-                // Output all elements
-                var fileWriter = new StreamWriter("SharpGen_rename.log");
-                transformer.NamingRules.DumpRenames(fileWriter);
-                fileWriter.Close();
-
-                // Update Checkfile for assembly
-                File.WriteAllText(_assemblyCheckFile, "");
-                File.SetLastWriteTime(_assemblyCheckFile, _assemblyDatetime);
-
-                // Update Checkfile for all config files
-                File.WriteAllText(_allConfigCheck, "");
-                File.SetLastWriteTime(_allConfigCheck, DateTime.Now);
-            }
-            finally
-            {
-                Logger.Progress(100, "Finished");
-            }
-        }
-    }
->>>>>>> bff9d0ca
 }