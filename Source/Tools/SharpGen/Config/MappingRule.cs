﻿using System.Xml.Serialization;

namespace SharpGen.Config
{
    [XmlType("map")]
    public class MappingRule : MappingBaseRule
    {
        public MappingRule()
        {
            IsFinalMappingName = false;
            MethodCheckReturnType = true;
        }

        /// <summary>
        /// Default Value for parameters
        /// </summary>
        [XmlAttribute("assembly")]
        public string Assembly { get; set; }

        /// <summary>
        /// Default Value for parameters
        /// </summary>
        [XmlAttribute("namespace")]
        public string Namespace { get; set; }

        /// <summary>
        /// Default Value for parameters
        /// </summary>
        [XmlAttribute("default")]
        public string DefaultValue { get; set; }

        [XmlIgnore]
        public bool? MethodCheckReturnType { get; set; }
        [XmlAttribute("check")]
        public bool _MethodCheckReturnType_ { get { return MethodCheckReturnType.Value; } set { MethodCheckReturnType = value; } } public bool ShouldSerialize_MethodCheckReturnType_() { return MethodCheckReturnType != null; }

        [XmlIgnore]
        public bool? AlwaysReturnHResult { get; set; }
        [XmlAttribute("hresult")]
        public bool _AlwaysReturnHResult_ { get { return AlwaysReturnHResult.Value; } set { AlwaysReturnHResult = value; } } public bool ShouldSerialize_AlwaysReturnHResult_() { return AlwaysReturnHResult != null; }

        /// <summary>
        /// General visibility for Methods
        /// </summary>
        [XmlIgnore]
        public Visibility? Visibility { get; set; }
        [XmlAttribute("visibility")]
        public Visibility _Visibility_ { get { return Visibility.Value; } set { Visibility = value; } } public bool ShouldSerialize_Visibility_() { return Visibility != null; }

        /// <summary>
        /// General visibility for DefaultCallback class
        /// </summary>
        [XmlIgnore]
        public Visibility? NativeCallbackVisibility { get; set; }
        [XmlAttribute("callback-visibility")]
        public Visibility _NativeCallbackVisibility_ { get { return NativeCallbackVisibility.Value; } set { NativeCallbackVisibility = value; } } public bool ShouldSerialize_NativeCallbackVisibility_() { return NativeCallbackVisibility != null; }

        [XmlIgnore]
        public NamingFlags? NamingFlags { get; set; }
        [XmlAttribute("naming")]
        public NamingFlags _NamingFlags_ { get { return NamingFlags.Value; } set { NamingFlags = value; } } public bool ShouldSerialize_NamingFlags_() { return NamingFlags != null; }

        /// <summary>
        /// Name of a native callback
        /// </summary>
        [XmlAttribute("callback-name")]
        public string NativeCallbackName { get; set; }

        /// <summary>
        /// Used for methods, to force a method to not be translated to a property
        /// </summary>
        [XmlIgnore]
        public bool? Property { get; set; }
        [XmlAttribute("property")]
        public bool _Property_ { get { return Property.Value; } set { Property = value; } } public bool ShouldSerialize_Property_() { return Property != null; }


        /// <summary>
        /// Used for property zith COM Objects, in order to persist the getter
        /// </summary>
        [XmlIgnore]
        public bool? Persist { get; set; }
        [XmlAttribute("persist")]
        public bool _Persist_ { get { return Persist.Value; } set { Persist = value; } } public bool ShouldSerialize_Persist_() { return Persist != null; }

        /// <summary>
        /// Gets or sets the struct pack alignment.
        /// </summary>
        /// <value>The struct pack. </value>
        [XmlIgnore]
        public int? StructPack { get; set; }
        [XmlAttribute("pack")]
        public int _StructPack_ { get { return StructPack.Value; } set { StructPack = value; } } public bool ShouldSerialize_StructPack_() { return StructPack != null; }

        /// <summary>
        /// Mapping name
        /// </summary>
        [XmlAttribute("name-tmp")]
        public string MappingName { get; set; }
        public bool ShouldSerializeMappingName() { return IsFinalMappingName.HasValue && !IsFinalMappingName.Value; }

        /// <summary>
        /// Mapping replace 
        /// </summary>
        [XmlAttribute("replace")]
        public string Replace { get; set; }

        /// <summary>
        /// Mapping name
        /// </summary>
        [XmlAttribute("name")]
        public string MappingNameFinal
        {
            get { return MappingName; }
            set
            {
                MappingName = value;
                IsFinalMappingName = true;
            }
        }
        public bool ShouldSerializeMappingNameFinal() { return !IsFinalMappingName.HasValue || IsFinalMappingName.Value; }

        //[XmlAttribute("final")]
        //public bool _IsFinalMappingName_ { get { return IsFinalMappingName.Value; } set { IsFinalMappingName = value; } } public bool ShouldSerialize_IsFinalMappingName_() { return IsFinalMappingName != null; }

        /// <summary>
        /// True if the MappingName doesn't need any further rename processing
        /// </summary>
        [XmlIgnore]
        public bool? IsFinalMappingName { get; set; }
        //[XmlAttribute("final")]
        //public bool _IsFinalMappingName_ { get { return IsFinalMappingName.Value; } set { IsFinalMappingName = value; } } public bool ShouldSerialize_IsFinalMappingName_() { return IsFinalMappingName != null; }

        /// <summary>
        /// True if a struct should used a native value type marshalling
        /// </summary>
        [XmlIgnore]
        public bool? StructHasNativeValueType { get; set; }
        [XmlAttribute("native")]
        public bool _StructHasNativeValueType_ { get { return StructHasNativeValueType.Value; } set { StructHasNativeValueType = value; } } public bool ShouldSerialize_StructHasNativeValueType_() { return StructHasNativeValueType != null; }

        /// <summary>
        /// True if a struct should be used as a class instead of struct (imply StructHasNativeValueType)
        /// </summary>
        [XmlIgnore]
        public bool? StructToClass { get; set; }
        [XmlAttribute("struct-to-class")]
        public bool _StructToClass_ { get { return StructToClass.Value; } set { StructToClass = value; } } public bool ShouldSerialize_StructToClass_() { return StructToClass != null; }

        /// <summary>
        /// True if a struct is using some Custom Marshal (imply StructHasNativeValueType)
        /// </summary>
        [XmlIgnore]
        public bool? StructCustomMarshal { get; set; }
        [XmlAttribute("marshal")]
        public bool _StructCustomMarshal_ { get { return StructCustomMarshal.Value; } set { StructCustomMarshal = value; } } public bool ShouldSerialize_StructCustomMarshal_() { return StructCustomMarshal != null; }

        /// <summary>
        /// True if a struct is using some Custom Marshal (imply StructHasNativeValueType)
        /// </summary>
        [XmlIgnore]
        public bool? IsStaticMarshal { get; set; }
        [XmlAttribute("static-marshal")]
        public bool _IsStaticMarshal_ { get { return IsStaticMarshal.Value; } set { IsStaticMarshal = value; } } public bool ShouldSerialize_IsStaticMarshal_() { return IsStaticMarshal != null; }

        /// <summary>
        /// True if a struct is using some a Custom New for the Native struct (imply StructHasNativeValueType)
        /// </summary>
        [XmlIgnore]
        public bool? StructCustomNew { get; set; }
        [XmlAttribute("new")]
        public bool _StructCustomNew_ { get { return StructCustomNew.Value; } set { StructCustomNew = value; } } public bool ShouldSerialize_StructCustomNew_() { return StructCustomNew != null; }

        /// <summary>
        /// True to force a struct with Native marshalling to have the method __MarshalTo generated
        /// </summary>
        [XmlIgnore]
        public bool? StructForceMarshalToToBeGenerated { get; set; }
        [XmlAttribute("marshalto")]
        public bool _StructForceMarshalToToBeGenerated_ { get { return StructForceMarshalToToBeGenerated.Value; } set { StructForceMarshalToToBeGenerated = value; } } public bool ShouldSerialize_StructForceMarshalToToBeGenerated_() { return StructForceMarshalToToBeGenerated != null; }

        /// <summary>
        /// Mapping type name
        /// </summary>
        [XmlAttribute("type")]
        public string MappingType { get; set; }

        /// <summary>
        /// Pointer to modify the type
        /// </summary>
        [XmlAttribute("pointer")]
        public string Pointer { get; set; }

        /// <summary>
        /// ArrayDimension
        /// </summary>
        [XmlAttribute("array")]
        public string TypeArrayDimension { get; set; }

        /// <summary>
        /// Used for enums, to tag enums that are used as flags
        /// </summary>
        [XmlIgnore]
        public bool? EnumHasFlags { get; set; }
        [XmlAttribute("flags")]
        public bool _EnumHasFlags_ { get { return EnumHasFlags.Value; } set { EnumHasFlags = value; } } public bool ShouldSerialize_EnumHasFlags_() { return EnumHasFlags != null; }

        /// <summary>
        /// Used for enums, to tag enums that should have none value (0)
        /// </summary>
        [XmlIgnore]
        public bool? EnumHasNone { get; set; }
        [XmlAttribute("none")]
        public bool _EnumHasNone_ { get { return EnumHasNone.Value; } set { EnumHasNone = value; } } public bool ShouldSerialize_EnumHasNone_() { return EnumHasNone != null; }

        /// <summary>
        /// Used for interface to mark them as callback interface
        /// </summary>
        [XmlIgnore]
        public bool? IsCallbackInterface { get; set; }
        [XmlAttribute("callback")]
        public bool _IsCallbackInterface_ { get { return IsCallbackInterface.Value; } set { IsCallbackInterface = value; } } public bool ShouldSerialize_IsCallbackInterface_() { return IsCallbackInterface != null; }

        /// <summary>
        /// Used for interface to mark them as dual-callback interface
        /// </summary>
        [XmlIgnore]
        public bool? IsDualCallbackInterface { get; set; }
        [XmlAttribute("callback-dual")]
        public bool _IsDualCallbackInterface_ { get { return IsDualCallbackInterface.Value; } set { IsDualCallbackInterface = value; } } public bool ShouldSerialize_IsDualCallbackInterface_() { return IsDualCallbackInterface != null; }

        /// <summary>
        /// Used for methods to specify that inheriting methods from interface should be kept public and without any rename.
        /// </summary>
        [XmlIgnore]
        public bool? IsKeepImplementPublic { get; set; }
        [XmlAttribute("keep-implement-public")]
        public bool _IsKeepImplementPublic_ { get { return IsKeepImplementPublic.Value; } set { IsKeepImplementPublic = value; } } public bool ShouldSerialize_IsKeepImplementPublic_() { return IsKeepImplementPublic != null; }

        /// <summary>
        /// DLL name attached to a function
        /// </summary>
        [XmlAttribute("dll")]
        public string FunctionDllName { get; set; }
<<<<<<< HEAD

=======
        
>>>>>>> bff9d0ca
        /// <summary>
        /// By default true for DLL import
        /// </summary>
        [XmlIgnore]
        public bool? UseDllImport { get; set; }
        [XmlAttribute("dllimport")]
        public bool _UseDllImport_ { get { return UseDllImport.Value; } set { UseDllImport = value; } } public bool ShouldSerialize_UseDllImport_() { return UseDllImport != null; }

        /// <summary>
<<<<<<< HEAD
=======
        /// Used to duplicate methods taking pointers and generate an additional private method with pure pointer. This method
        /// is also disabling renaming
        /// </summary>
        /// <value><c>true</c> if [raw PTR]; otherwise, <c>false</c>.</value>
        [XmlIgnore]
        public bool? RawPtr { get; set; }
        [XmlAttribute("rawptr")]
        public bool _RawPtr_ { get { return RawPtr.Value; } set { RawPtr = value; } } public bool ShouldSerialize_RawPtr_() { return RawPtr != null; }

        /// <summary>
>>>>>>> bff9d0ca
        /// DLL name attached to a function
        /// </summary>
        [XmlAttribute("macro-dll")]
        public string FunctionDllNameFromMacro { get; set; }

        /// <summary>
        /// Parameter Attribute
        /// </summary>
        [XmlIgnore]
        public ParamAttribute? ParameterAttribute { get; set; }
        [XmlAttribute("attribute")]
        public ParamAttribute _ParameterAttribute_ { get { return ParameterAttribute.Value; } set { ParameterAttribute = value; } } public bool ShouldSerialize_ParameterAttribute_() { return ParameterAttribute != null; }

        /// <summary>
        /// For Method, true means that the return type should be returned in any case. For Parameter is tagged to be used as a return type
        /// </summary>
        [XmlIgnore]
        public bool? ParameterUsedAsReturnType { get; set; }
        [XmlAttribute("return")]
        public bool _ParameterUsedAsReturnType_ { get { return ParameterUsedAsReturnType.Value; } set { ParameterUsedAsReturnType = value; } } public bool ShouldSerialize_ParameterUsedAsReturnType_() { return ParameterUsedAsReturnType != null; }

        /// <summary>
        /// ClassType attached to a function
        /// </summary>
        //[XmlAttribute("class")]
        [XmlAttribute("group")]
        public string CsClass { get; set; }

		/// <summary>
		/// An integer that can be used to transform the method's vtable offset relative to the value specified by the compiler.
		/// </summary>
		[XmlAttribute("offset-translate")]
		public int LayoutOffsetTranslate { get; set; }

        //public override string ToString()
        //{
        //    return Utilities.PropertiesToString(this);
        //}
    }
}<|MERGE_RESOLUTION|>--- conflicted
+++ resolved
@@ -242,11 +242,7 @@
         /// </summary>
         [XmlAttribute("dll")]
         public string FunctionDllName { get; set; }
-<<<<<<< HEAD
-
-=======
         
->>>>>>> bff9d0ca
         /// <summary>
         /// By default true for DLL import
         /// </summary>
@@ -256,8 +252,6 @@
         public bool _UseDllImport_ { get { return UseDllImport.Value; } set { UseDllImport = value; } } public bool ShouldSerialize_UseDllImport_() { return UseDllImport != null; }
 
         /// <summary>
-<<<<<<< HEAD
-=======
         /// Used to duplicate methods taking pointers and generate an additional private method with pure pointer. This method
         /// is also disabling renaming
         /// </summary>
@@ -268,7 +262,6 @@
         public bool _RawPtr_ { get { return RawPtr.Value; } set { RawPtr = value; } } public bool ShouldSerialize_RawPtr_() { return RawPtr != null; }
 
         /// <summary>
->>>>>>> bff9d0ca
         /// DLL name attached to a function
         /// </summary>
         [XmlAttribute("macro-dll")]
