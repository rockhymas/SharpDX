<<<<<<< HEAD
// Copyright (c) 2010-2013 SharpDX - Alexandre Mutel
=======
// Copyright (c) 2010-2014 SharpDX - Alexandre Mutel
>>>>>>> c16d2983
// 
// Permission is hereby granted, free of charge, to any person obtaining a copy
// of this software and associated documentation files (the "Software"), to deal
// in the Software without restriction, including without limitation the rights
// to use, copy, modify, merge, publish, distribute, sublicense, and/or sell
// copies of the Software, and to permit persons to whom the Software is
// furnished to do so, subject to the following conditions:
// 
// The above copyright notice and this permission notice shall be included in
// all copies or substantial portions of the Software.
// 
// THE SOFTWARE IS PROVIDED "AS IS", WITHOUT WARRANTY OF ANY KIND, EXPRESS OR
// IMPLIED, INCLUDING BUT NOT LIMITED TO THE WARRANTIES OF MERCHANTABILITY,
// FITNESS FOR A PARTICULAR PURPOSE AND NONINFRINGEMENT. IN NO EVENT SHALL THE
// AUTHORS OR COPYRIGHT HOLDERS BE LIABLE FOR ANY CLAIM, DAMAGES OR OTHER
// LIABILITY, WHETHER IN AN ACTION OF CONTRACT, TORT OR OTHERWISE, ARISING FROM,
// OUT OF OR IN CONNECTION WITH THE SOFTWARE OR THE USE OR OTHER DEALINGS IN
// THE SOFTWARE.
using System;
using System.Runtime.InteropServices;
<<<<<<< HEAD
using SharpDX.Mathematics.Interop;
=======
>>>>>>> c16d2983

namespace SharpDX.DirectWrite
{
    public partial class TextAnalyzer
    {
        /// <summary>
        /// Returns an interface for performing text analysis.
        /// </summary>
        /// <param name="factory">A reference to a DirectWrite factory <see cref="Factory"/></param>
        /// <unmanaged>HRESULT IDWriteFactory::CreateTextAnalyzer([Out] IDWriteTextAnalyzer** textAnalyzer)</unmanaged>
        public TextAnalyzer(Factory factory)
        {
            factory.CreateTextAnalyzer(this);
        }

        /// <summary>
        /// Analyzes a text range for script boundaries, reading text attributes from the source and reporting the Unicode script ID to the sink  callback {{SetScript}}.
        /// </summary>
        /// <param name="analysisSource">A reference to the source object to analyze.</param>
        /// <param name="textPosition">The starting text position within the source object.</param>
        /// <param name="textLength">The text length to analyze.</param>
        /// <param name="analysisSink">A reference to the sink callback object that receives the text analysis.</param>
        /// <returns>
        /// If the method succeeds, it returns S_OK. Otherwise, it returns an HRESULT error code.
        /// </returns>
        /// <unmanaged>HRESULT IDWriteTextAnalyzer::AnalyzeScript([None] IDWriteTextAnalysisSource* analysisSource,[None] int textPosition,[None] int textLength,[None] IDWriteTextAnalysisSink* analysisSink)</unmanaged>
        public void AnalyzeScript(TextAnalysisSource analysisSource, int textPosition, int textLength, TextAnalysisSink analysisSink)
        {
            AnalyzeScript__(TextAnalysisSourceShadow.ToIntPtr(analysisSource), textPosition, textLength, TextAnalysisSinkShadow.ToIntPtr(analysisSink));
        }

        /// <summary>
        /// Analyzes a text range for script directionality, reading attributes from the source and reporting levels to the sink callback {{SetBidiLevel}}.
        /// </summary>
        /// <param name="analysisSource">A reference to a source object to analyze.</param>
        /// <param name="textPosition">The starting text position within the source object.</param>
        /// <param name="textLength">The text length to analyze.</param>
        /// <param name="analysisSink">A reference to the sink callback object that receives the text analysis.</param>
        /// <returns>
        /// If the method succeeds, it returns S_OK. Otherwise, it returns an HRESULT error code.
        /// </returns>
        /// <unmanaged>HRESULT IDWriteTextAnalyzer::AnalyzeBidi([None] IDWriteTextAnalysisSource* analysisSource,[None] int textPosition,[None] int textLength,[None] IDWriteTextAnalysisSink* analysisSink)</unmanaged>
        /// <remarks>
        /// While the function can handle multiple paragraphs, the text range should not arbitrarily split the middle of paragraphs. Otherwise, the returned levels may be wrong, because the Bidi algorithm is meant to apply to the paragraph as a whole.
        /// </remarks>
        public void AnalyzeBidi(TextAnalysisSource analysisSource, int textPosition, int textLength, TextAnalysisSink analysisSink)
        {
            AnalyzeBidi__(TextAnalysisSourceShadow.ToIntPtr(analysisSource), textPosition, textLength, TextAnalysisSinkShadow.ToIntPtr(analysisSink));
        }

        /// <summary>
        /// Analyzes a text range for spans where number substitution is applicable, reading attributes from the source and reporting substitutable ranges to the sink callback {{SetNumberSubstitution}}.
        /// </summary>
        /// <param name="analysisSource">The source object to analyze.</param>
        /// <param name="textPosition">The starting position within the source object.</param>
        /// <param name="textLength">The length to analyze.</param>
        /// <param name="analysisSink">A reference to the sink callback object that receives the text analysis.</param>
        /// <returns>
        /// If the method succeeds, it returns S_OK. Otherwise, it returns an HRESULT error code.
        /// </returns>
        /// <unmanaged>HRESULT IDWriteTextAnalyzer::AnalyzeNumberSubstitution([None] IDWriteTextAnalysisSource* analysisSource,[None] int textPosition,[None] int textLength,[None] IDWriteTextAnalysisSink* analysisSink)</unmanaged>
        /// <remarks>
        /// Although the function can handle multiple ranges of differing number substitutions, the text ranges should not arbitrarily split the middle of numbers. Otherwise, it will treat the numbers separately and will not translate any intervening punctuation.
        /// </remarks>
        public void AnalyzeNumberSubstitution(TextAnalysisSource analysisSource, int textPosition, int textLength, TextAnalysisSink analysisSink)
        {
            AnalyzeNumberSubstitution__(TextAnalysisSourceShadow.ToIntPtr(analysisSource), textPosition, textLength, TextAnalysisSinkShadow.ToIntPtr(analysisSink));
        }

        /// <summary>
        /// Analyzes a text range for potential breakpoint opportunities, reading attributes from the source and reporting breakpoint opportunities to the sink callback {{SetLineBreakpoints}}.
        /// </summary>
        /// <param name="analysisSource">A reference to the source object to analyze.</param>
        /// <param name="textPosition">The starting text position within the source object.</param>
        /// <param name="textLength">The text length to analyze.</param>
        /// <param name="analysisSink">A reference to the  sink callback object that receives the text analysis.</param>
        /// <returns>
        /// If the method succeeds, it returns S_OK. Otherwise, it returns an HRESULT error code.
        /// </returns>
        /// <unmanaged>HRESULT IDWriteTextAnalyzer::AnalyzeLineBreakpoints([None] IDWriteTextAnalysisSource* analysisSource,[None] int textPosition,[None] int textLength,[None] IDWriteTextAnalysisSink* analysisSink)</unmanaged>
        /// <remarks>
        /// Although the function can handle multiple paragraphs, the text range should not arbitrarily split the middle of paragraphs, unless the specified text span is considered a whole unit. Otherwise, the returned properties for the first and last characters will inappropriately allow breaks.
        /// </remarks>
        public void AnalyzeLineBreakpoints(TextAnalysisSource analysisSource, int textPosition, int textLength, TextAnalysisSink analysisSink)
        {
            AnalyzeLineBreakpoints__(TextAnalysisSourceShadow.ToIntPtr(analysisSource), textPosition, textLength, TextAnalysisSinkShadow.ToIntPtr(analysisSink));
        }

        /// <summary>
        /// Gets the glyphs (TODO doc)
        /// </summary>
        /// <param name="textString">The text string.</param>
        /// <param name="textLength">Length of the text.</param>
        /// <param name="fontFace">The font face.</param>
        /// <param name="isSideways">if set to <c>true</c> [is sideways].</param>
        /// <param name="isRightToLeft">if set to <c>true</c> [is right to left].</param>
        /// <param name="scriptAnalysis">The script analysis.</param>
        /// <param name="localeName">Name of the locale.</param>
        /// <param name="numberSubstitution">The number substitution.</param>
        /// <param name="features">The features.</param>
        /// <param name="featureRangeLengths">The feature range lengths.</param>
        /// <param name="maxGlyphCount">The max glyph count.</param>
        /// <param name="clusterMap">The cluster map.</param>
        /// <param name="textProps">The text props.</param>
        /// <param name="glyphIndices">The glyph indices.</param>
        /// <param name="glyphProps">The glyph props.</param>
        /// <param name="actualGlyphCount">The actual glyph count.</param>
        /// <returns>
        /// If the method succeeds, it returns <see cref="Result.Ok"/>.
        /// </returns>
        /// <unmanaged>HRESULT IDWriteTextAnalyzer::GetGlyphs([In, Buffer] const wchar_t* textString,[In] unsigned int textLength,[In] IDWriteFontFace* fontFace,[In] BOOL isSideways,[In] BOOL isRightToLeft,[In] const DWRITE_SCRIPT_ANALYSIS* scriptAnalysis,[In, Buffer, Optional] const wchar_t* localeName,[In, Optional] IDWriteNumberSubstitution* numberSubstitution,[In, Optional] const void** features,[In, Buffer, Optional] const unsigned int* featureRangeLengths,[In] unsigned int featureRanges,[In] unsigned int maxGlyphCount,[Out, Buffer] unsigned short* clusterMap,[Out, Buffer] DWRITE_SHAPING_TEXT_PROPERTIES* textProps,[Out, Buffer] unsigned short* glyphIndices,[Out, Buffer] DWRITE_SHAPING_GLYPH_PROPERTIES* glyphProps,[Out] unsigned int* actualGlyphCount)</unmanaged>
        public void GetGlyphs(string textString, int textLength, SharpDX.DirectWrite.FontFace fontFace, bool isSideways, bool isRightToLeft, SharpDX.DirectWrite.ScriptAnalysis scriptAnalysis, string localeName, SharpDX.DirectWrite.NumberSubstitution numberSubstitution, FontFeature[][] features, int[] featureRangeLengths, int maxGlyphCount, short[] clusterMap, SharpDX.DirectWrite.ShapingTextProperties[] textProps, short[] glyphIndices, SharpDX.DirectWrite.ShapingGlyphProperties[] glyphProps, out int actualGlyphCount)
        {

            var pFeatures = AllocateFeatures(features);
            try
            {
                GetGlyphs(
                    textString,
                    textLength,
                    fontFace,
                    isSideways,
                    isRightToLeft,
                    scriptAnalysis,
                    localeName,
                    numberSubstitution,
                    pFeatures,
                    featureRangeLengths,
                    featureRangeLengths == null ? 0 : featureRangeLengths.Length,
                    maxGlyphCount,
                    clusterMap,
                    textProps,
                    glyphIndices,
                    glyphProps,
                    out actualGlyphCount);
            } finally
            {
                if (pFeatures != IntPtr.Zero) Marshal.FreeHGlobal(pFeatures);
            }
        }

        /// <summary>
        /// Gets the glyph placements.
        /// </summary>
        /// <param name="textString">The text string.</param>
        /// <param name="clusterMap">The cluster map.</param>
        /// <param name="textProps">The text props.</param>
        /// <param name="textLength">Length of the text.</param>
        /// <param name="glyphIndices">The glyph indices.</param>
        /// <param name="glyphProps">The glyph props.</param>
        /// <param name="glyphCount">The glyph count.</param>
        /// <param name="fontFace">The font face.</param>
        /// <param name="fontEmSize">Size of the font in ems.</param>
        /// <param name="isSideways">if set to <c>true</c> [is sideways].</param>
        /// <param name="isRightToLeft">if set to <c>true</c> [is right to left].</param>
        /// <param name="scriptAnalysis">The script analysis.</param>
        /// <param name="localeName">Name of the locale.</param>
        /// <param name="features">The features.</param>
        /// <param name="featureRangeLengths">The feature range lengths.</param>
        /// <param name="glyphAdvances">The glyph advances.</param>
        /// <param name="glyphOffsets">The glyph offsets.</param>
        /// <returns>
        /// If the method succeeds, it returns <see cref="Result.Ok"/>.
        /// </returns>
        /// <unmanaged>HRESULT IDWriteTextAnalyzer::GetGlyphPlacements([In, Buffer] const wchar_t* textString,[In, Buffer] const unsigned short* clusterMap,[In, Buffer] DWRITE_SHAPING_TEXT_PROPERTIES* textProps,[In] unsigned int textLength,[In, Buffer] const unsigned short* glyphIndices,[In, Buffer] const DWRITE_SHAPING_GLYPH_PROPERTIES* glyphProps,[In] unsigned int glyphCount,[In] IDWriteFontFace* fontFace,[In] float fontEmSize,[In] BOOL isSideways,[In] BOOL isRightToLeft,[In] const DWRITE_SCRIPT_ANALYSIS* scriptAnalysis,[In, Buffer, Optional] const wchar_t* localeName,[In, Optional] const void** features,[In, Buffer, Optional] const unsigned int* featureRangeLengths,[In] unsigned int featureRanges,[Out, Buffer] float* glyphAdvances,[Out, Buffer] DWRITE_GLYPH_OFFSET* glyphOffsets)</unmanaged>
        public void GetGlyphPlacements(string textString, short[] clusterMap, SharpDX.DirectWrite.ShapingTextProperties[] textProps, int textLength, short[] glyphIndices, SharpDX.DirectWrite.ShapingGlyphProperties[] glyphProps, int glyphCount, SharpDX.DirectWrite.FontFace fontFace, float fontEmSize, bool isSideways, bool isRightToLeft, SharpDX.DirectWrite.ScriptAnalysis scriptAnalysis, string localeName, FontFeature[][] features, int[] featureRangeLengths, float[] glyphAdvances, SharpDX.DirectWrite.GlyphOffset[] glyphOffsets)
        {
            var pFeatures = AllocateFeatures(features);
            try
            {
                GetGlyphPlacements(
                    textString,
                    clusterMap,
                    textProps,
                    textLength,
                    glyphIndices,
                    glyphProps,
                    glyphCount,
                    fontFace,
                    fontEmSize,
                    isSideways,
                    isRightToLeft,
                    scriptAnalysis,
                    localeName,
                    pFeatures,
                    featureRangeLengths,
                    featureRangeLengths == null ? 0 : featureRangeLengths.Length,
                    glyphAdvances,
                    glyphOffsets
                    );
            }
            finally
            {
                if (pFeatures != IntPtr.Zero) Marshal.FreeHGlobal(pFeatures);
            }
        }

        /// <summary>
        /// Gets the GDI compatible glyph placements.
        /// </summary>
        /// <param name="textString">The text string.</param>
        /// <param name="clusterMap">The cluster map.</param>
        /// <param name="textProps">The text props.</param>
        /// <param name="textLength">Length of the text.</param>
        /// <param name="glyphIndices">The glyph indices.</param>
        /// <param name="glyphProps">The glyph props.</param>
        /// <param name="glyphCount">The glyph count.</param>
        /// <param name="fontFace">The font face.</param>
        /// <param name="fontEmSize">Size of the font em.</param>
        /// <param name="pixelsPerDip">The pixels per dip.</param>
        /// <param name="transform">The transform.</param>
        /// <param name="useGdiNatural">if set to <c>true</c> [use GDI natural].</param>
        /// <param name="isSideways">if set to <c>true</c> [is sideways].</param>
        /// <param name="isRightToLeft">if set to <c>true</c> [is right to left].</param>
        /// <param name="scriptAnalysis">The script analysis.</param>
        /// <param name="localeName">Name of the locale.</param>
        /// <param name="features">The features.</param>
        /// <param name="featureRangeLengths">The feature range lengths.</param>
        /// <param name="glyphAdvances">The glyph advances.</param>
        /// <param name="glyphOffsets">The glyph offsets.</param>
        /// <returns>
        /// If the method succeeds, it returns <see cref="Result.Ok"/>.
        /// </returns>
        /// <unmanaged>HRESULT IDWriteTextAnalyzer::GetGdiCompatibleGlyphPlacements([In, Buffer] const wchar_t* textString,[In, Buffer] const unsigned short* clusterMap,[In, Buffer] DWRITE_SHAPING_TEXT_PROPERTIES* textProps,[In] unsigned int textLength,[In, Buffer] const unsigned short* glyphIndices,[In, Buffer] const DWRITE_SHAPING_GLYPH_PROPERTIES* glyphProps,[In] unsigned int glyphCount,[In] IDWriteFontFace* fontFace,[In] float fontEmSize,[In] float pixelsPerDip,[In, Optional] const DWRITE_MATRIX* transform,[In] BOOL useGdiNatural,[In] BOOL isSideways,[In] BOOL isRightToLeft,[In] const DWRITE_SCRIPT_ANALYSIS* scriptAnalysis,[In, Buffer, Optional] const wchar_t* localeName,[In, Optional] const void** features,[In, Buffer, Optional] const unsigned int* featureRangeLengths,[In] unsigned int featureRanges,[Out, Buffer] float* glyphAdvances,[Out, Buffer] DWRITE_GLYPH_OFFSET* glyphOffsets)</unmanaged>
<<<<<<< HEAD
        public void GetGdiCompatibleGlyphPlacements(string textString, short[] clusterMap, SharpDX.DirectWrite.ShapingTextProperties[] textProps, int textLength, short[] glyphIndices, SharpDX.DirectWrite.ShapingGlyphProperties[] glyphProps, int glyphCount, SharpDX.DirectWrite.FontFace fontFace, float fontEmSize, float pixelsPerDip, RawMatrix3x2? transform, bool useGdiNatural, bool isSideways, bool isRightToLeft, SharpDX.DirectWrite.ScriptAnalysis scriptAnalysis, string localeName, FontFeature[][] features, int[] featureRangeLengths, float[] glyphAdvances, SharpDX.DirectWrite.GlyphOffset[] glyphOffsets)
=======
        public void GetGdiCompatibleGlyphPlacements(string textString, short[] clusterMap, SharpDX.DirectWrite.ShapingTextProperties[] textProps, int textLength, short[] glyphIndices, SharpDX.DirectWrite.ShapingGlyphProperties[] glyphProps, int glyphCount, SharpDX.DirectWrite.FontFace fontFace, float fontEmSize, float pixelsPerDip, Matrix3x2? transform, bool useGdiNatural, bool isSideways, bool isRightToLeft, SharpDX.DirectWrite.ScriptAnalysis scriptAnalysis, string localeName, FontFeature[][] features, int[] featureRangeLengths, float[] glyphAdvances, SharpDX.DirectWrite.GlyphOffset[] glyphOffsets)
>>>>>>> c16d2983
        {
            var pFeatures = AllocateFeatures(features);
            try
            {
                GetGdiCompatibleGlyphPlacements(
                    textString,
                    clusterMap,
                    textProps,
                    textLength,
                    glyphIndices,
                    glyphProps,
                    glyphCount,
                    fontFace,
                    fontEmSize,
                    pixelsPerDip,
                    transform,
                    useGdiNatural,
                    isSideways,
                    isRightToLeft,
                    scriptAnalysis,
                    localeName,
                    pFeatures,
                    featureRangeLengths,
                    featureRangeLengths == null ? 0 : featureRangeLengths.Length,
                    glyphAdvances,
                    glyphOffsets
                    );
            }
            finally
            {
                if (pFeatures != IntPtr.Zero) Marshal.FreeHGlobal(pFeatures);
            }
        }

        /// <summary>
        /// Allocates the features from the jagged array..
        /// </summary>
        /// <param name="features">The features.</param>
        /// <returns>A pointer to the allocated native features or 0 if features is null or empty.</returns>
        private static IntPtr AllocateFeatures(FontFeature[][] features)
        {
            unsafe
            {
                var pFeatures = (byte*)0;

                if (features != null && features.Length > 0)
                {

                    // Calculate the total size of the buffer to allocate:
                    //      (0)              (1)                    (2)
                    // -------------------------------------------------------------
                    // |   array    | TypographicFeatures ||   FontFeatures        ||
                    // | ptr to (1) |     |       |       ||                       ||
                    // |            | ptr to FontFeatures ||                       ||
                    // -------------------------------------------------------------
                    // Offset in bytes to (1)
                    int offsetToTypographicFeatures = sizeof(IntPtr) * features.Length;
                    
                    // Add offset (1) and Size in bytes to (1)
                    int calcSize = offsetToTypographicFeatures + sizeof(TypographicFeatures) * features.Length;

                    // Calculate size (2)
                    foreach (var fontFeature in features)
                    {
                        if (fontFeature == null)
                            throw new ArgumentNullException("features", "FontFeature[] inside features array cannot be null.");

                        // calcSize += typographicFeatures.Length * sizeof(FontFeature)
                        calcSize += sizeof(FontFeature) * fontFeature.Length;
                    }

                    // Allocate the whole buffer
                    pFeatures = (byte*)Marshal.AllocHGlobal(calcSize);

                    // Pointer to (1)
                    var pTypographicFeatures = (TypographicFeatures*)(pFeatures + offsetToTypographicFeatures);

                    // Pointer to (2)
                    var pFontFeatures = (FontFeature*)(pTypographicFeatures + features.Length);

                    // Iterate on features and copy them to (2)
                    for (int i = 0; i < features.Length; i++)
                    {
                        // Write array pointers in (0)
                        ((void**)pFeatures)[i] = pTypographicFeatures;
                        
                        var featureSet = features[i];

                        // Write TypographicFeatures in (1)
                        pTypographicFeatures->Features = (IntPtr)pFontFeatures;
                        pTypographicFeatures->FeatureCount = featureSet.Length;
                        pTypographicFeatures++;

                        // Write FontFeatures in (2)
                        for (int j = 0; j < featureSet.Length; j++)
                        {
                            *pFontFeatures = featureSet[j];
                            pFontFeatures++;
                        }
                    }
                }
                return (IntPtr)pFeatures;
            }
        }
    }
}<|MERGE_RESOLUTION|>--- conflicted
+++ resolved
@@ -1,8 +1,4 @@
-<<<<<<< HEAD
-// Copyright (c) 2010-2013 SharpDX - Alexandre Mutel
-=======
 // Copyright (c) 2010-2014 SharpDX - Alexandre Mutel
->>>>>>> c16d2983
 // 
 // Permission is hereby granted, free of charge, to any person obtaining a copy
 // of this software and associated documentation files (the "Software"), to deal
@@ -23,10 +19,7 @@
 // THE SOFTWARE.
 using System;
 using System.Runtime.InteropServices;
-<<<<<<< HEAD
 using SharpDX.Mathematics.Interop;
-=======
->>>>>>> c16d2983
 
 namespace SharpDX.DirectWrite
 {
@@ -251,11 +244,7 @@
         /// If the method succeeds, it returns <see cref="Result.Ok"/>.
         /// </returns>
         /// <unmanaged>HRESULT IDWriteTextAnalyzer::GetGdiCompatibleGlyphPlacements([In, Buffer] const wchar_t* textString,[In, Buffer] const unsigned short* clusterMap,[In, Buffer] DWRITE_SHAPING_TEXT_PROPERTIES* textProps,[In] unsigned int textLength,[In, Buffer] const unsigned short* glyphIndices,[In, Buffer] const DWRITE_SHAPING_GLYPH_PROPERTIES* glyphProps,[In] unsigned int glyphCount,[In] IDWriteFontFace* fontFace,[In] float fontEmSize,[In] float pixelsPerDip,[In, Optional] const DWRITE_MATRIX* transform,[In] BOOL useGdiNatural,[In] BOOL isSideways,[In] BOOL isRightToLeft,[In] const DWRITE_SCRIPT_ANALYSIS* scriptAnalysis,[In, Buffer, Optional] const wchar_t* localeName,[In, Optional] const void** features,[In, Buffer, Optional] const unsigned int* featureRangeLengths,[In] unsigned int featureRanges,[Out, Buffer] float* glyphAdvances,[Out, Buffer] DWRITE_GLYPH_OFFSET* glyphOffsets)</unmanaged>
-<<<<<<< HEAD
         public void GetGdiCompatibleGlyphPlacements(string textString, short[] clusterMap, SharpDX.DirectWrite.ShapingTextProperties[] textProps, int textLength, short[] glyphIndices, SharpDX.DirectWrite.ShapingGlyphProperties[] glyphProps, int glyphCount, SharpDX.DirectWrite.FontFace fontFace, float fontEmSize, float pixelsPerDip, RawMatrix3x2? transform, bool useGdiNatural, bool isSideways, bool isRightToLeft, SharpDX.DirectWrite.ScriptAnalysis scriptAnalysis, string localeName, FontFeature[][] features, int[] featureRangeLengths, float[] glyphAdvances, SharpDX.DirectWrite.GlyphOffset[] glyphOffsets)
-=======
-        public void GetGdiCompatibleGlyphPlacements(string textString, short[] clusterMap, SharpDX.DirectWrite.ShapingTextProperties[] textProps, int textLength, short[] glyphIndices, SharpDX.DirectWrite.ShapingGlyphProperties[] glyphProps, int glyphCount, SharpDX.DirectWrite.FontFace fontFace, float fontEmSize, float pixelsPerDip, Matrix3x2? transform, bool useGdiNatural, bool isSideways, bool isRightToLeft, SharpDX.DirectWrite.ScriptAnalysis scriptAnalysis, string localeName, FontFeature[][] features, int[] featureRangeLengths, float[] glyphAdvances, SharpDX.DirectWrite.GlyphOffset[] glyphOffsets)
->>>>>>> c16d2983
         {
             var pFeatures = AllocateFeatures(features);
             try
