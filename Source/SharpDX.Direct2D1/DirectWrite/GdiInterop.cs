<<<<<<< HEAD
// Copyright (c) 2010-2013 SharpDX - Alexandre Mutel
=======
// Copyright (c) 2010-2014 SharpDX - Alexandre Mutel
>>>>>>> c16d2983
// 
// Permission is hereby granted, free of charge, to any person obtaining a copy
// of this software and associated documentation files (the "Software"), to deal
// in the Software without restriction, including without limitation the rights
// to use, copy, modify, merge, publish, distribute, sublicense, and/or sell
// copies of the Software, and to permit persons to whom the Software is
// furnished to do so, subject to the following conditions:
// 
// The above copyright notice and this permission notice shall be included in
// all copies or substantial portions of the Software.
// 
// THE SOFTWARE IS PROVIDED "AS IS", WITHOUT WARRANTY OF ANY KIND, EXPRESS OR
// IMPLIED, INCLUDING BUT NOT LIMITED TO THE WARRANTIES OF MERCHANTABILITY,
// FITNESS FOR A PARTICULAR PURPOSE AND NONINFRINGEMENT. IN NO EVENT SHALL THE
// AUTHORS OR COPYRIGHT HOLDERS BE LIABLE FOR ANY CLAIM, DAMAGES OR OTHER
// LIABILITY, WHETHER IN AN ACTION OF CONTRACT, TORT OR OTHERWISE, ARISING FROM,
// OUT OF OR IN CONNECTION WITH THE SOFTWARE OR THE USE OR OTHER DEALINGS IN
// THE SOFTWARE.
using System;
<<<<<<< HEAD
using SharpDX.Mathematics.Interop;
=======
>>>>>>> c16d2983
#if !WIN8METRO
using System.Drawing;
#endif
using System.Runtime.InteropServices;

namespace SharpDX.DirectWrite
{

    public partial class GdiInterop
    {
        /// <summary>	
        /// Creates a font object that matches the properties specified by the LOGFONT structure. 	
        /// </summary>	
        /// <param name="logFont">A structure containing a GDI-compatible font description. </param>
        /// <returns>a  reference to a newly created <see cref="SharpDX.DirectWrite.Font"/>. </returns>
        /// <unmanaged>HRESULT IDWriteGdiInterop::CreateFontFromLOGFONT([In] const LOGFONTW* logFont,[Out] IDWriteFont** font)</unmanaged>
        public Font FromLogFont(object logFont)
        {
            unsafe
            {
                int sizeOfLogFont = Marshal.SizeOf(logFont);
                byte* nativeLogFont = stackalloc byte[sizeOfLogFont];
                Marshal.StructureToPtr(logFont, new IntPtr(nativeLogFont), false);
                Font font;
                CreateFontFromLOGFONT(new IntPtr(nativeLogFont), out font);
                return font;
            }           
        }

        /// <summary>	
        /// Initializes a LOGFONT structure based on the GDI-compatible properties of the specified font. 	
        /// </summary>	
        /// <remarks>	
        /// The conversion to a  LOGFONT by using ConvertFontToLOGFONT operates at the logical font level and does not guarantee that it will map to a specific physical font. It is not guaranteed that GDI will select the same physical font for displaying  text formatted by a LOGFONT as the <see cref="SharpDX.DirectWrite.Font"/> object that was converted. 	
        /// </remarks>	
        /// <param name="font">An <see cref="SharpDX.DirectWrite.Font"/> object to be converted into a GDI-compatible LOGFONT structure. </param>
        /// <param name="logFont">When this method returns, contains a structure that receives a GDI-compatible font description. </param>
        /// <returns> TRUE if the specified font object is part of the system font collection; otherwise, FALSE. </returns>
        /// <unmanaged>HRESULT IDWriteGdiInterop::ConvertFontToLOGFONT([None] IDWriteFont* font,[In] LOGFONTW* logFont,[Out] BOOL* isSystemFont)</unmanaged>
        public bool ToLogFont(Font font, object logFont)
        {
            unsafe
            {
                int sizeOfLogFont = Marshal.SizeOf(logFont);
                byte* nativeLogFont = stackalloc byte[sizeOfLogFont];
<<<<<<< HEAD
                RawBool isSystemFont;
=======
                Bool isSystemFont;
>>>>>>> c16d2983
                ConvertFontToLOGFONT(font, new IntPtr(nativeLogFont), out isSystemFont);
                Marshal.PtrToStructure(new IntPtr(nativeLogFont), logFont);
                return isSystemFont;                
            }
        } 
#if !WIN8METRO
        /// <summary>	
        /// Creates a font object that matches the properties specified by the LOGFONT structure. 	
        /// </summary>	
        /// <param name="font">A <see cref="System.Drawing.Font"/> description. </param>
        /// <returns>a reference to a newly created <see cref="SharpDX.DirectWrite.Font"/>. </returns>
        /// <unmanaged>HRESULT IDWriteGdiInterop::CreateFontFromLOGFONT([In] const LOGFONTW* logFont,[Out] IDWriteFont** font)</unmanaged>
        public Font FromSystemDrawingFont(System.Drawing.Font font)
        {
            var logfontw = new Win32Native.LogFont();
            font.ToLogFont(logfontw);
            return FromLogFont(logfontw);
        }

        /// <summary>
        /// Convert a Direct2D <see cref="Font"/> to a <see cref="System.Drawing.Font"/>.
        /// </summary>
        /// <param name="d2dFont">a Direct2D Font</param>
        /// <param name="font">a <see cref="System.Drawing.Font"/></param>
        /// <returns>true if the specified font object is part of the system font collection; otherwise, false.</returns>
        public bool ToSystemDrawingFont(Font d2dFont, out System.Drawing.Font font)
        {
            var logfontw = new Win32Native.LogFont();
            bool isSystemFont = ToLogFont(d2dFont, logfontw);
            font = System.Drawing.Font.FromLogFont(logfontw);
            return isSystemFont;
        }
#endif
    }
}<|MERGE_RESOLUTION|>--- conflicted
+++ resolved
@@ -1,8 +1,4 @@
-<<<<<<< HEAD
-// Copyright (c) 2010-2013 SharpDX - Alexandre Mutel
-=======
 // Copyright (c) 2010-2014 SharpDX - Alexandre Mutel
->>>>>>> c16d2983
 // 
 // Permission is hereby granted, free of charge, to any person obtaining a copy
 // of this software and associated documentation files (the "Software"), to deal
@@ -22,10 +18,7 @@
 // OUT OF OR IN CONNECTION WITH THE SOFTWARE OR THE USE OR OTHER DEALINGS IN
 // THE SOFTWARE.
 using System;
-<<<<<<< HEAD
 using SharpDX.Mathematics.Interop;
-=======
->>>>>>> c16d2983
 #if !WIN8METRO
 using System.Drawing;
 #endif
@@ -71,11 +64,7 @@
             {
                 int sizeOfLogFont = Marshal.SizeOf(logFont);
                 byte* nativeLogFont = stackalloc byte[sizeOfLogFont];
-<<<<<<< HEAD
                 RawBool isSystemFont;
-=======
-                Bool isSystemFont;
->>>>>>> c16d2983
                 ConvertFontToLOGFONT(font, new IntPtr(nativeLogFont), out isSystemFont);
                 Marshal.PtrToStructure(new IntPtr(nativeLogFont), logFont);
                 return isSystemFont;                
