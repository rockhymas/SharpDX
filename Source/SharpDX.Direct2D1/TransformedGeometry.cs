<<<<<<< HEAD
﻿// Copyright (c) 2010-2013 SharpDX - Alexandre Mutel
=======
﻿// Copyright (c) 2010-2014 SharpDX - Alexandre Mutel
>>>>>>> c16d2983
// 
// Permission is hereby granted, free of charge, to any person obtaining a copy
// of this software and associated documentation files (the "Software"), to deal
// in the Software without restriction, including without limitation the rights
// to use, copy, modify, merge, publish, distribute, sublicense, and/or sell
// copies of the Software, and to permit persons to whom the Software is
// furnished to do so, subject to the following conditions:
// 
// The above copyright notice and this permission notice shall be included in
// all copies or substantial portions of the Software.
// 
// THE SOFTWARE IS PROVIDED "AS IS", WITHOUT WARRANTY OF ANY KIND, EXPRESS OR
// IMPLIED, INCLUDING BUT NOT LIMITED TO THE WARRANTIES OF MERCHANTABILITY,
// FITNESS FOR A PARTICULAR PURPOSE AND NONINFRINGEMENT. IN NO EVENT SHALL THE
// AUTHORS OR COPYRIGHT HOLDERS BE LIABLE FOR ANY CLAIM, DAMAGES OR OTHER
// LIABILITY, WHETHER IN AN ACTION OF CONTRACT, TORT OR OTHERWISE, ARISING FROM,
// OUT OF OR IN CONNECTION WITH THE SOFTWARE OR THE USE OR OTHER DEALINGS IN
// THE SOFTWARE.
using System;
<<<<<<< HEAD
using SharpDX.Mathematics.Interop;
=======
>>>>>>> c16d2983

namespace SharpDX.Direct2D1
{
    public partial class TransformedGeometry
    {
        /// <summary>
        /// Default Constructor for a <see cref = "SharpDX.Direct2D1.TransformedGeometry" />.
        /// </summary>
        /// <param name="factory">an instance of <see cref = "SharpDX.Direct2D1.Factory" /></param>
        /// <param name="geometrySource"></param>
        /// <param name="matrix3X2"></param>
<<<<<<< HEAD
        public TransformedGeometry(Factory factory, Geometry geometrySource, RawMatrix3x2 matrix3X2) : base(IntPtr.Zero)
=======
        public TransformedGeometry(Factory factory, Geometry geometrySource, Matrix3x2 matrix3X2) : base(IntPtr.Zero)
>>>>>>> c16d2983
        {
            factory.CreateTransformedGeometry(geometrySource, ref matrix3X2, this);
        }
    }
}<|MERGE_RESOLUTION|>--- conflicted
+++ resolved
@@ -1,8 +1,4 @@
-<<<<<<< HEAD
-﻿// Copyright (c) 2010-2013 SharpDX - Alexandre Mutel
-=======
 ﻿// Copyright (c) 2010-2014 SharpDX - Alexandre Mutel
->>>>>>> c16d2983
 // 
 // Permission is hereby granted, free of charge, to any person obtaining a copy
 // of this software and associated documentation files (the "Software"), to deal
@@ -22,10 +18,7 @@
 // OUT OF OR IN CONNECTION WITH THE SOFTWARE OR THE USE OR OTHER DEALINGS IN
 // THE SOFTWARE.
 using System;
-<<<<<<< HEAD
 using SharpDX.Mathematics.Interop;
-=======
->>>>>>> c16d2983
 
 namespace SharpDX.Direct2D1
 {
@@ -37,11 +30,7 @@
         /// <param name="factory">an instance of <see cref = "SharpDX.Direct2D1.Factory" /></param>
         /// <param name="geometrySource"></param>
         /// <param name="matrix3X2"></param>
-<<<<<<< HEAD
         public TransformedGeometry(Factory factory, Geometry geometrySource, RawMatrix3x2 matrix3X2) : base(IntPtr.Zero)
-=======
-        public TransformedGeometry(Factory factory, Geometry geometrySource, Matrix3x2 matrix3X2) : base(IntPtr.Zero)
->>>>>>> c16d2983
         {
             factory.CreateTransformedGeometry(geometrySource, ref matrix3X2, this);
         }
