--- conflicted
+++ resolved
@@ -1,8 +1,4 @@
-<<<<<<< HEAD
-﻿// Copyright (c) 2010-2013 SharpDX - Alexandre Mutel
-=======
 ﻿// Copyright (c) 2010-2014 SharpDX - Alexandre Mutel
->>>>>>> c16d2983
 // 
 // Permission is hereby granted, free of charge, to any person obtaining a copy
 // of this software and associated documentation files (the "Software"), to deal
@@ -24,10 +20,7 @@
 using System;
 using SharpDX.DirectWrite;
 using SharpDX.DXGI;
-<<<<<<< HEAD
 using SharpDX.Mathematics.Interop;
-=======
->>>>>>> c16d2983
 
 namespace SharpDX.Direct2D1
 {
@@ -91,11 +84,7 @@
         /// <param name="opacity">A value between 0.0f and 1.0f, inclusive, that specifies an opacity value to apply to the bitmap; this value is multiplied against the alpha values of the bitmap's contents.  The default value is 1.0f. </param>
         /// <param name="interpolationMode">The interpolation mode to use if the bitmap is scaled or rotated by the drawing operation. The default value is <see cref="SharpDX.Direct2D1.BitmapInterpolationMode.Linear"/>.  </param>
         /// <unmanaged>void ID2D1RenderTarget::DrawBitmap([In] ID2D1Bitmap* bitmap,[In, Optional] const D2D1_RECT_F* destinationRectangle,[None] float opacity,[None] D2D1_BITMAP_INTERPOLATION_MODE interpolationMode,[In, Optional] const D2D1_RECT_F* sourceRectangle)</unmanaged>
-<<<<<<< HEAD
         public void DrawBitmap(SharpDX.Direct2D1.Bitmap bitmap, RawRectangleF destinationRectangle, float opacity, SharpDX.Direct2D1.BitmapInterpolationMode interpolationMode)
-=======
-        public void DrawBitmap(SharpDX.Direct2D1.Bitmap bitmap, SharpDX.RectangleF destinationRectangle, float opacity, SharpDX.Direct2D1.BitmapInterpolationMode interpolationMode)
->>>>>>> c16d2983
         {
             DrawBitmap(bitmap, destinationRectangle, opacity, interpolationMode, null);
         }
@@ -111,11 +100,7 @@
         /// <param name="interpolationMode">The interpolation mode to use if the bitmap is scaled or rotated by the drawing operation. The default value is <see cref="F:SharpDX.Direct2D1.BitmapInterpolationMode.Linear" />.  </param>
         /// <param name="sourceRectangle">The size and position, in device-independent pixels in the bitmap's coordinate space, of the area within the bitmap to be drawn; NULL to draw the entire bitmap.  </param>
         /// <unmanaged>void ID2D1RenderTarget::DrawBitmap([In] ID2D1Bitmap* bitmap,[In, Optional] const D2D1_RECT_F* destinationRectangle,[None] float opacity,[None] D2D1_BITMAP_INTERPOLATION_MODE interpolationMode,[In, Optional] const D2D1_RECT_F* sourceRectangle)</unmanaged>
-<<<<<<< HEAD
         public void DrawBitmap(Bitmap bitmap, float opacity, BitmapInterpolationMode interpolationMode, RawRectangleF sourceRectangle)
-=======
-        public void DrawBitmap(Bitmap bitmap, float opacity, BitmapInterpolationMode interpolationMode, RectangleF sourceRectangle)
->>>>>>> c16d2983
         {
             DrawBitmap(bitmap, null, opacity, interpolationMode, sourceRectangle);
         }
@@ -188,11 +173,7 @@
         /// <param name="point1">The end point of the line, in device-independent pixels. </param>
         /// <param name="brush">The brush used to paint the line's stroke. </param>
         /// <unmanaged>void ID2D1RenderTarget::DrawLine([None] D2D1_POINT_2F point0,[None] D2D1_POINT_2F point1,[In] ID2D1Brush* brush,[None] float strokeWidth,[In, Optional] ID2D1StrokeStyle* strokeStyle)</unmanaged>
-<<<<<<< HEAD
         public void DrawLine(RawVector2 point0, RawVector2 point1, Brush brush)
-=======
-        public void DrawLine(Vector2 point0, Vector2 point1, Brush brush)
->>>>>>> c16d2983
         {
             DrawLine(point0, point1, brush, StrokeWidth, null);
         }
@@ -208,11 +189,7 @@
         /// <param name="brush">The brush used to paint the line's stroke. </param>
         /// <param name="strokeWidth">A value greater than or equal to 0.0f that specifies the width of the stroke. If this parameter isn't specified, it defaults to 1.0f.  The stroke is centered on the line. </param>
         /// <unmanaged>void ID2D1RenderTarget::DrawLine([None] D2D1_POINT_2F point0,[None] D2D1_POINT_2F point1,[In] ID2D1Brush* brush,[None] float strokeWidth,[In, Optional] ID2D1StrokeStyle* strokeStyle)</unmanaged>
-<<<<<<< HEAD
         public void DrawLine(RawVector2 point0, RawVector2 point1, Brush brush, float strokeWidth)
-=======
-        public void DrawLine(Vector2 point0, Vector2 point1, Brush brush, float strokeWidth)
->>>>>>> c16d2983
         {
             DrawLine(point0, point1, brush, strokeWidth, null);
         }
@@ -226,11 +203,7 @@
         /// <param name="rect">The dimensions of the rectangle to draw, in device-independent pixels. </param>
         /// <param name="brush">The brush used to paint the rectangle's stroke. </param>
         /// <unmanaged>void ID2D1RenderTarget::DrawRectangle([In] const D2D1_RECT_F* rect,[In] ID2D1Brush* brush,[None] float strokeWidth,[In, Optional] ID2D1StrokeStyle* strokeStyle)</unmanaged>
-<<<<<<< HEAD
         public void DrawRectangle(RawRectangleF rect, Brush brush)
-=======
-        public void DrawRectangle(RectangleF rect, Brush brush)
->>>>>>> c16d2983
         {
             DrawRectangle(rect, brush, StrokeWidth, null);
         }
@@ -245,11 +218,7 @@
         /// <param name="brush">The brush used to paint the rectangle's stroke. </param>
         /// <param name="strokeWidth">A value greater than or equal to 0.0f that specifies the width of the rectangle's stroke. The stroke is centered on the rectangle's outline. </param>
         /// <unmanaged>void ID2D1RenderTarget::DrawRectangle([In] const D2D1_RECT_F* rect,[In] ID2D1Brush* brush,[None] float strokeWidth,[In, Optional] ID2D1StrokeStyle* strokeStyle)</unmanaged>
-<<<<<<< HEAD
         public void DrawRectangle(RawRectangleF rect, Brush brush, float strokeWidth)
-=======
-        public void DrawRectangle(RectangleF rect, Brush brush, float strokeWidth)
->>>>>>> c16d2983
         {
             DrawRectangle(rect, brush, strokeWidth, null);
         }
@@ -310,11 +279,7 @@
         /// <param name="layoutRect">The size and position of the area in which the text is drawn.  </param>
         /// <param name="defaultForegroundBrush">The brush used to paint the text. </param>
         /// <unmanaged>void ID2D1RenderTarget::DrawTextA([In, Buffer] const wchar_t* string,[None] int stringLength,[In] IDWriteTextFormat* textFormat,[In] const D2D1_RECT_F* layoutRect,[In] ID2D1Brush* defaultForegroundBrush,[None] D2D1_DRAW_TEXT_OPTIONS options,[None] DWRITE_MEASURING_MODE measuringMode)</unmanaged>
-<<<<<<< HEAD
         public void DrawText(string text, TextFormat textFormat, RawRectangleF layoutRect, Brush defaultForegroundBrush)
-=======
-        public void DrawText(string text, TextFormat textFormat, RectangleF layoutRect, Brush defaultForegroundBrush)
->>>>>>> c16d2983
         {
             DrawText(text, text.Length, textFormat, layoutRect, defaultForegroundBrush, DrawTextOptions.None, MeasuringMode.Natural);
         }
@@ -331,11 +296,7 @@
         /// <param name="defaultForegroundBrush">The brush used to paint the text. </param>
         /// <param name="options">A value that indicates whether the text should be snapped to pixel boundaries and whether the text should be clipped to the layout rectangle. The default value is <see cref="F:SharpDX.Direct2D1.DrawTextOptions.None" />, which indicates that text should be snapped to pixel boundaries and it should not be clipped to the layout rectangle. </param>
         /// <unmanaged>void ID2D1RenderTarget::DrawTextA([In, Buffer] const wchar_t* string,[None] int stringLength,[In] IDWriteTextFormat* textFormat,[In] const D2D1_RECT_F* layoutRect,[In] ID2D1Brush* defaultForegroundBrush,[None] D2D1_DRAW_TEXT_OPTIONS options,[None] DWRITE_MEASURING_MODE measuringMode)</unmanaged>
-<<<<<<< HEAD
         public void DrawText(string text, TextFormat textFormat, RawRectangleF layoutRect, Brush defaultForegroundBrush, DrawTextOptions options)
-=======
-        public void DrawText(string text, TextFormat textFormat, RectangleF layoutRect, Brush defaultForegroundBrush, DrawTextOptions options)
->>>>>>> c16d2983
         {
             DrawText(text, text.Length, textFormat, layoutRect, defaultForegroundBrush, options, MeasuringMode.Natural);
         }
@@ -353,11 +314,7 @@
         /// <param name="options">A value that indicates whether the text should be snapped to pixel boundaries and whether the text should be clipped to the layout rectangle. The default value is <see cref="F:SharpDX.Direct2D1.DrawTextOptions.None" />, which indicates that text should be snapped to pixel boundaries and it should not be clipped to the layout rectangle. </param>
         /// <param name="measuringMode">A value that indicates how glyph metrics are used to measure text when it is formatted.  The default value is DWRITE_MEASURING_MODE_NATURAL.  </param>
         /// <unmanaged>void ID2D1RenderTarget::DrawTextA([In, Buffer] const wchar_t* string,[None] int stringLength,[In] IDWriteTextFormat* textFormat,[In] const D2D1_RECT_F* layoutRect,[In] ID2D1Brush* defaultForegroundBrush,[None] D2D1_DRAW_TEXT_OPTIONS options,[None] DWRITE_MEASURING_MODE measuringMode)</unmanaged>
-<<<<<<< HEAD
         public void DrawText(string text, TextFormat textFormat, RawRectangleF layoutRect, Brush defaultForegroundBrush, DrawTextOptions options, MeasuringMode measuringMode)
-=======
-        public void DrawText(string text, TextFormat textFormat, RectangleF layoutRect, Brush defaultForegroundBrush, DrawTextOptions options, MeasuringMode measuringMode)
->>>>>>> c16d2983
         {
             DrawText(text, text.Length, textFormat, layoutRect, defaultForegroundBrush, options, measuringMode);
         }
@@ -372,11 +329,7 @@
         /// <param name="textLayout">The formatted text to draw. Any drawing effects that do not inherit from <see cref="T:SharpDX.Direct2D1.Resource" /> are ignored. If there are drawing effects that inherit from ID2D1Resource that are not brushes, this method fails and the render target is put in an error state.  </param>
         /// <param name="defaultForegroundBrush">The brush used to paint any text in textLayout that does not already have a brush associated with it as a drawing effect (specified by the <see cref="M:SharpDX.DirectWrite.TextLayout.SetDrawingEffect(SharpDX.ComObject,SharpDX.DirectWrite.TextRange)" /> method).  </param>
         /// <unmanaged>void ID2D1RenderTarget::DrawTextLayout([None] D2D1_POINT_2F origin,[In] IDWriteTextLayout* textLayout,[In] ID2D1Brush* defaultForegroundBrush,[None] D2D1_DRAW_TEXT_OPTIONS options)</unmanaged>
-<<<<<<< HEAD
         public void DrawTextLayout(RawVector2 origin, TextLayout textLayout, Brush defaultForegroundBrush)
-=======
-        public void DrawTextLayout(Vector2 origin, TextLayout textLayout, Brush defaultForegroundBrush)
->>>>>>> c16d2983
         {
             DrawTextLayout(origin, textLayout, defaultForegroundBrush, DrawTextOptions.None);
         }
