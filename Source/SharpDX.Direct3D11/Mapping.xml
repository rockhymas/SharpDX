<?xml version="1.0" encoding="utf-8"?>
<!--
<<<<<<< HEAD
// Copyright (c) 2010-2013 SharpDX - Alexandre Mutel
=======
// Copyright (c) 2010-2014 SharpDX - Alexandre Mutel
>>>>>>> c16d2983
// 
// Permission is hereby granted, free of charge, to any person obtaining a copy
// of this software and associated documentation files (the "Software"), to deal
// in the Software without restriction, including without limitation the rights
// to use, copy, modify, merge, publish, distribute, sublicense, and/or sell
// copies of the Software, and to permit persons to whom the Software is
// furnished to do so, subject to the following conditions:
// 
// The above copyright notice and this permission notice shall be included in
// all copies or substantial portions of the Software.
// 
// THE SOFTWARE IS PROVIDED "AS IS", WITHOUT WARRANTY OF ANY KIND, EXPRESS OR
// IMPLIED, INCLUDING BUT NOT LIMITED TO THE WARRANTIES OF MERCHANTABILITY,
// FITNESS FOR A PARTICULAR PURPOSE AND NONINFRINGEMENT. IN NO EVENT SHALL THE
// AUTHORS OR COPYRIGHT HOLDERS BE LIABLE FOR ANY CLAIM, DAMAGES OR OTHER
// LIABILITY, WHETHER IN AN ACTION OF CONTRACT, TORT OR OTHERWISE, ARISING FROM,
// OUT OF OR IN CONNECTION WITH THE SOFTWARE OR THE USE OR OTHER DEALINGS IN
// THE SOFTWARE.
-->
<config id="sharpdx-direct3d11" xmlns="urn:SharpGen.Config">
  <depends>sharpdx</depends>
  <depends>sharpdx-dxgi</depends>
  <ifndef name="WP8">
    <depends>sharpdx-d3dcompiler</depends>
  </ifndef>
  <depends>sharpdx-direct3d1x</depends>

  <namespace>SharpDX.Direct3D11</namespace>  
  <assembly>SharpDX.Direct3D11</assembly>
  
  <!-- Add Effects11 include directory-->
  <include-dir>$(THIS_CONFIG_PATH)\..\..\External\Effects11\Inc</include-dir>
  
  <include-prolog>
    #define D3D11_NO_HELPERS
  </include-prolog>
  
  <!-- D3D11 includes -->
  <include file="d3d11.h" attach="true"/>
  <ifdef name="DIRECTX11_1">
    <include file="d3d11_1.h" attach="true" />
  </ifdef>
  <ifdef name="DIRECTX11_2">
    <include file="d3d11_2.h" attach="true" />
  </ifdef>

  <ifdef name="WP8">
    <include file="DrawingSurfaceNative.h" attach="true" />
  </ifdef>

  <include file="d3d11sdklayers.h" attach="true" />

  <ifndef name="W8CORE">
    <include file="d3dx11.h" attach="true">
      <post>

        #define D3DX11_ERR_CANNOT_MODIFY_INDEX_BUFFER       D3DX11_ERR_CANNOT_MODIFY_INDEX_BUFFER
        #define D3DX11_ERR_INVALID_MESH                     D3DX11_ERR_INVALID_MESH
        #define D3DX11_ERR_CANNOT_ATTR_SORT                 D3DX11_ERR_CANNOT_ATTR_SORT
        #define D3DX11_ERR_SKINNING_NOT_SUPPORTED           D3DX11_ERR_SKINNING_NOT_SUPPORTED
        #define D3DX11_ERR_TOO_MANY_INFLUENCES              D3DX11_ERR_TOO_MANY_INFLUENCES
        #define D3DX11_ERR_INVALID_DATA                     D3DX11_ERR_INVALID_DATA
        #define D3DX11_ERR_LOADED_MESH_HAS_NO_DATA          D3DX11_ERR_LOADED_MESH_HAS_NO_DATA
        #define D3DX11_ERR_DUPLICATE_NAMED_FRAGMENT         D3DX11_ERR_DUPLICATE_NAMED_FRAGMENT
        #define D3DX11_ERR_CANNOT_REMOVE_LAST_ITEM		      D3DX11_ERR_CANNOT_REMOVE_LAST_ITEM
      </post>
    </include>
    <include file="d3dx11core.h" attach="true" />
    <include file="d3dx11tex.h" attach="true" />
    <include file="d3dx11async.h" attach="true" />
    <include file="d3dcsx.h" attach="true" />
  </ifndef>
  <naming />

  <context-set id="d3d11-all">
    <context>sharpdx-direct3d11</context>
    <context>sharpdx-direct3d11-ext</context>
    <context>d3d11</context>
    <context>d3d11sdklayers</context>
    <ifdef name="DIRECTX11_1">
      <context>d3d11_1</context>
    </ifdef>
    <ifdef name="DIRECTX11_2">
      <context>d3d11_2</context>
    </ifdef>
    <ifndef name="W8CORE">
      <context>d3dx11</context>
      <context>d3dx11core</context>
      <context>d3dx11tex</context>
      <context>d3dx11async</context>
      <context>d3dcsx</context>
    </ifndef>
  </context-set>

  <!-- D3D11 extensions -->
  <extension>
    <context id="d3d11-all"/>

    <const from-macro="D3D11_REQ_MIP_LEVELS" class="SharpDX.Direct3D11.Resource" type="int" name="MaximumMipLevels" />
    <const from-macro="D3D11_REQ_RESOURCE_SIZE_IN_MEGABYTES_EXPRESSION_A_TERM" class="SharpDX.Direct3D11.Resource" type="int" name="ResourceSizeInMegabytes" />
    <const from-macro="D3D11_REQ_TEXTURE1D_ARRAY_AXIS_DIMENSION" class="SharpDX.Direct3D11.Resource" type="int" name="MaximumTexture1DArraySize" />
    <const from-macro="D3D11_REQ_TEXTURE2D_ARRAY_AXIS_DIMENSION" class="SharpDX.Direct3D11.Resource" type="int" name="MaximumTexture2DArraySize" />
    <const from-macro="D3D11_REQ_TEXTURE1D_U_DIMENSION" class="SharpDX.Direct3D11.Resource" type="int" name="MaximumTexture1DSize" />
    <const from-macro="D3D11_REQ_TEXTURE2D_U_OR_V_DIMENSION" class="SharpDX.Direct3D11.Resource" type="int" name="MaximumTexture2DSize" />
    <const from-macro="D3D11_REQ_TEXTURE3D_U_V_OR_W_DIMENSION" class="SharpDX.Direct3D11.Resource" type="int" name="MaximumTexture3DSize" />
    <const from-macro="D3D11_REQ_TEXTURECUBE_DIMENSION" class="SharpDX.Direct3D11.Resource" type="int" name="MaximumTextureCubeSize" />

    <create class="ResultCode" visibility="public static" />
    <const from-macro="D3D11_ERROR_(.*)" type="SharpDX.ResultDescriptor" cpp-type="int" name="$1" class="SharpDX.Direct3D11.ResultCode" visibility="public static readonly">new SharpDX.ResultDescriptor($1, "$3", "$0", "$2")</const>
    <const from-macro="D3DX11_ERR_(.*)" type="SharpDX.ResultDescriptor" cpp-type="int" name="$1" class="SharpDX.Direct3D11.ResultCode" visibility="public static readonly">new SharpDX.ResultDescriptor($1, "$3", "$0", "$2")</const>

    <create class="CommonShaderStage" visibility="public abstract partial" />
    <const from-macro="D3D11_COMMONSHADER_(.*)" class="SharpDX.Direct3D11.CommonShaderStage" type="int" name="$1" />
    <const from-macro="D3D11_IA_(.*)" class="SharpDX.Direct3D11.InputAssemblerStage" type="int" name="$1" />
    <const from-macro="D3D11_IA_(.*)" class="SharpDX.Direct3D11.InputAssemblerStage" type="int" name="$1" />

    <const from-macro="D3D11_MAX_MULTISAMPLE_SAMPLE_COUNT" class="SharpDX.Direct3D11.Device" type="int" name="MultisampleCountMaximum" />

    <const from-macro="D3D11_SDK_VERSION" class="SharpDX.Direct3D11.D3D11" type="int" name="SdkVersion" />

    <const from-macro="D3D11_PS_CS_UAV_REGISTER_COUNT" class="SharpDX.Direct3D11.ComputeShaderStage" type="int" name="UnorderedAccessViewSlotCount" />
    <const from-macro="D3D11_CS_([^0-9].*)" class="SharpDX.Direct3D11.ComputeShaderStage" type="int" name="$1" />

    <const from-macro="D3D11_PS_([^C][^S].*)" class="SharpDX.Direct3D11.PixelShaderStage" type="int" name="$1" />

    <const from-macro="D3D11_(SIMULTANEOUS_RENDER_TARGET_COUNT)" class="SharpDX.Direct3D11.OutputMergerStage" type="int" name="$1" />
    
    <const from-macro="D3D11_(SO_NO_RASTERIZED_STREAM)" class="SharpDX.Direct3D11.GeometryShader" type="int" name="$1" />
    <const from-macro="D3D11_(SO_STREAM_COUNT)" class="SharpDX.Direct3D11.GeometryShader" type="int" name="$1" />
    <const from-macro="D3D11_(SO_OUTPUT_COMPONENT_COUNT)" class="SharpDX.Direct3D11.GeometryShader" type="int" name="$1" />
    <const from-macro="D3D11_(SO_BUFFER_SLOT_COUNT)" class="SharpDX.Direct3D11.GeometryShader" type="int" name="$1" />
    
    <create-cpp enum="D3D11_DEBUG_FEATURE_FLAGS" macro="D3D11_DEBUG_FEATURE_(.*)" />    
    <create class="D3D11" />
    <create class="D3DX11" />
    <create class="D3DCSX" />

    <context-clear />
  </extension>

  <!-- D3D11 bindings -->
  <bindings>
    <bind from="ID3DX11ThreadPump" to="System.IntPtr" />
    <bind from="D3D11_MAPPED_SUBRESOURCE" to="SharpDX.DataBox" />
    <bind from="D3D11_SUBRESOURCE_DATA" to="SharpDX.DataBox" />
    <bind from="DrawingSurfaceSizeF" to="SharpDX.Size2F"/>
<<<<<<< HEAD
    <bind from="DrawingSurfaceRectF" to="SharpDX.Mathematics.Interop.RawRectangleF"/>
    <bind from="D3D11_VIEWPORT" to="SharpDX.Mathematics.Interop.RawViewportF"/>
=======
    <bind from="DrawingSurfaceRectF" to="SharpDX.RectangleF"/>
    <bind from="D3D11_VIEWPORT" to="SharpDX.ViewportF"/>
>>>>>>> c16d2983
  </bindings>

  <!-- D3D11 mapping -->
  <mapping>
    <!-- WP8 DrawingSurface -->
    <context>drawingsurfacenative</context>
    <map interface="IDrawingSurfaceBackgroundContentProviderNative" callback="true"/>
    <map interface="IDrawingSurfaceContentProviderNative" callback="true"/>
    <map interface="IDrawingSurfaceRuntimeHostNative" name="DrawingSurfaceRuntimeHost" />
    <map interface="IDrawingSurfaceSynchronizedTextureNative" name="DrawingSurfaceSynchronizedTexture" />
    <map param="IDrawingSurfaceRuntimeHostNative::CreateSynchronizedTexture::synchronizedTexture" return="true"/>
    <context-clear/>
    
    <context id="d3d11-all"/>
    <!--
    // *****************************************************************
    // D3D11 Enumerations
    // *****************************************************************
    -->
    <map enum="D3D11_1_(.*)" name-tmp="$1"/>
    <map enum-item="D3D11_FEATURE_FORMAT_SUPPORT2" name="ComputeShaders" />
    <map enum-item="D3D11_FEATURE_DOUBLES" name="ShaderDoubles" />
    <remove enum="_D3DX11_ERR" />
    <map enum="D3D11_DEBUG_FEATURE_FLAGS" name="DebugFeatureFlags" />
    <map enum-item="D3D11_DEBUG_FEATURE_(.*)_OP" name-tmp="$1" />
    <map enum="D3D11_DEBUG_FEATURE_FLAGS" flags="true" none="false" />
    <map enum="D3D11_FORMAT_SUPPORT2" flags="true" none="true" />
    <map enum="D3D11_FORMAT_SUPPORT2" name="ComputeShaderFormatSupport" />
    <map enum-item="D3D11_FORMAT_SUPPORT2_UAV_(.*)" name-tmp="$1" />
    <map enum="D3D11_RLDO_FLAGS" name="ReportingLevel" />
    <map enum-item="D3D11_CREATE_DEVICE_PREVENT_INTERNAL_THREADING_OPTIMIZATIONS" name="PreventThreadingOptimizations" />
    <map enum-item="D3D11_CREATE_DEVICE_SINGLETHREADED" name="SingleThreaded" />
    <map enum="D3D11_BUFFEREX_SRV_FLAG" name="ShaderResourceViewExtendedBufferFlags" />
    <map enum="D3DX11_FFT_DIM_MASK" name="FastFourierTransformDimensions" />
    <map enum-item="D3DX11_FFT_DIM_MASK_(.*)" name="Dimension$1" />
    <map enum="D3DX11_FFT_CREATE_FLAG" name="FastFourierTransformCreationFlags" />

    <map enum-item="D3D11_SHADER_MIN_PRECISION_10_BIT" name="Bit10"/>    
    <map enum-item="D3D11_SHADER_MIN_PRECISION_16_BIT" name="Bit16"/>
    <map enum-item="D3D11_VIDEO_PROCESSOR_ITELECINE_CAPS_([0-9]+)" name="Value$1"/>

    <map enum-item="D3D11_VIDEO_PROCESSOR_ROTATION_90" name="Rotation90"/>
    <map enum-item="D3D11_VIDEO_PROCESSOR_ROTATION_180" name="Rotation180"/>
    <map enum-item="D3D11_VIDEO_PROCESSOR_ROTATION_270" name="Rotation270"/>
    
    <map enum-item="D3D11_VIDEO_PROCESSOR_NOMINAL_RANGE_16_235" name="Range_16_235"/>
    <map enum-item="D3D11_VIDEO_PROCESSOR_NOMINAL_RANGE_0_255" name="Range_0_255"/>

    <!--
    // *****************************************************************
    // D3D11 Struct
    // *****************************************************************
    -->

    <map field="D3D11_RENDER_TARGET_BLEND_DESC1::LogicOpEnable" name="IsLogicOperationEnabled"/>
    <map field="D3D11_RENDER_TARGET_BLEND_DESC1::LogicOp" name="LogicOperation"/>

    <map struct="D3D11_SHADER_BUFFER_DESC" name="ConstantBufferDescription" />
    <map field="D3D11_SHADER_DESC::Version" type="D3D11_SHADER_VERSION_TYPE" />
    <map field="D3D11_CLASS_INSTANCE_DESC::Created" name="IsCreated" />
    <map struct="D3D11_FEATURE_DATA_.*" visibility="internal" />
    
    <map struct="D3D11_FEATURE_DATA_D3D11_OPTIONS" visibility="public" />
    <map struct="D3D11_FEATURE_DATA_D3D11_OPTIONS1" visibility="public" />
    <map struct="D3D11_FEATURE_DATA_SHADER_MIN_PRECISION_SUPPORT" visibility="public" />

    <map field="D3DX11_IMAGE_INFO::pSrcInfo" visibility="internal" />
    <map struct="D3D11_INFO_QUEUE_FILTER" name="InfoQueueFilter" />
    <map struct="D3D11_INFO_QUEUE_FILTER_DESC" name="InfoQueueFilterDescription" />
    <map struct="D3DX11_FFT_BUFFER_INFO" name="FastFourierTransformBufferRequirements" />
    <map field="D3DX11_FFT_BUFFER_INFO::NumTempBufferSizes" name="TemporaryBufferCount" />
    <map field="D3DX11_FFT_BUFFER_INFO::TempBufferFloatSizes" name="TemporaryBufferSizes" />
    <map field="D3DX11_FFT_BUFFER_INFO::NumPrecomputeBufferSizes" name="PrecomputeBufferCount" />
    <map field="D3DX11_FFT_BUFFER_INFO::PrecomputeBufferFloatSizes" name="PrecomputeBufferSizes" />
    <map field="D3DX11_FFT_DESC::DimensionMask" name="Dimensions" type="D3DX11_FFT_DIM_MASK" />
    <map field="D3DX11_FFT_DESC::Type" name="DataType" />
    <map enum="D3DX11_EFFECT_VARIABLE_FLAGS" name="EffectVariableFlags" />
    <map field="D3DX11_EFFECT_SHADER_DESC::SODecls" visibility="internal" type="void"/>
    <map struct="D3D11_OMAC" name="MessageAuthenticationCode" marshalto="true"/>
    <map field="D3D11_OMAC::Omac" name="Buffer"/>
    <!--<map field="D3DX11_EFFECT_SHADER_DESC::SODecls" visibility="internal" type="void" array="0"/>-->
    
    <!--
    // *****************************************************************
    // D3D11 Interfaces
    // *****************************************************************
    -->
    <map method="ID3D11ClassLinkage::CreateClassInstance" visibility="internal" />
    <map param="ID3D11ClassLinkage::CreateClassInstance::ppInstance" attribute="out fast" />
    <map method="ID3D11Debug::(.*)FeatureMask" visibility="internal" property="false" name="$1FeatureFlags" />
    <map param="ID3D11ClassLinkage::GetClassInstance::ppInstance" return="true" />
    <map method="ID3D11Debug::(.*)PresentPerRenderOpDelay" name="$1PresentDelay" />
    <map method="ID3D11Device::CheckFeatureSupport" visibility="internal" check="false"/>

    <map param="ID3D11DeviceContext::GetPredication::ppPredicate" return="true" />
    <map method="ID3D11DeviceContext::CSGetUnorderedAccessViews" visibility="internal" />
    <map method="ID3D11DeviceContext::CopyResource" visibility="internal" name="CopyResource_" />
    <map method="ID3D11DeviceContext::CopySubresourceRegion" visibility="internal" name="CopySubresourceRegion_" />
    <map method="ID3D11DeviceContext::ResolveSubresource" visibility="internal" name="ResolveSubresource_" />
    <map method="ID3D11DeviceContext::GetData" check="false" />
    
    <map method="ID3D11Resource::GetType" name="GetDimension" />

    <map method="ID3DX11FFT::AttachBuffersAndPrecompute" visibility="internal" />
    <map method="ID3DX11FFT::ForwardTransform" visibility="internal" />
    <map param="ppOutputBuffer" type="void" />
    <map method="ID3DX11FFT::InverseTransform" visibility="internal" />
    <map param="ppOutputBuffer" type="void" />

    <map method="ID3DX11Scan::.*" property="false" />
    <map method="ID3DX11Scan::Scan" name="PerformScan" />
    <map method="ID3DX11Scan::Multiscan" name="PerformMultiscan" />
    <map method="ID3DX11SegmentedScan::.*" property="false" />
    <map method="ID3DX11SegmentedScan::SegScan" name="PerformSegmentedScan" />

    <move method="ID3D11DeviceContext::IA(.*)" to="InputAssemblerStage" property="InputAssembler" />
    <move method="ID3D11DeviceContext::VS(.*)" to="VertexShaderStage" property="VertexShader" base="CommonShaderStage&lt;VertexShader&gt;"/>
    <move method="ID3D11DeviceContext::PS(.*)" to="PixelShaderStage" property="PixelShader" base="CommonShaderStage&lt;PixelShader&gt;" />
    <move method="ID3D11DeviceContext::GS(.*)" to="GeometryShaderStage" property="GeometryShader" base="CommonShaderStage&lt;GeometryShader&gt;"/>
    <move method="ID3D11DeviceContext::SO(.*)" to="StreamOutputStage" property="StreamOutput"/>
    <move method="ID3D11DeviceContext::RS(.*)" to="RasterizerStage" property="Rasterizer"/>
    <move method="ID3D11DeviceContext::OM(.*)" to="OutputMergerStage" property="OutputMerger"/>

    <move method="ID3D11DeviceContext::DS(.*)" to="DomainShaderStage" property="DomainShader" base="CommonShaderStage&lt;DomainShader&gt;"/>
    <move method="ID3D11DeviceContext::HS(.*)" to="HullShaderStage" property="HullShader" base="CommonShaderStage&lt;HullShader&gt;"/>
    <move method="ID3D11DeviceContext::CS(.*)" to="ComputeShaderStage" property="ComputeShader" base="CommonShaderStage&lt;ComputeShader&gt;"/>

    <map method="ID3D11DeviceChild::GetDevice" persist="true"/>

    <map method="ID3D11DeviceContext::OMSetRenderTargets" visibility="internal"/>
    <map param="ppRenderTargetViews" type="void" attribute="in"/>
    <map method="ID3D11DeviceContext::OMSetRenderTargetsAndUnorderedAccessViews" visibility="internal"/>

    <map param="ID3D11DeviceContext::OMSetRenderTargetsAndUnorderedAccessViews::ppRenderTargetViews" type="void"/>
    <map param="ID3D11DeviceContext::OMSetRenderTargetsAndUnorderedAccessViews::ppUnorderedAccessViews" type="void"/>

    <map interface="ID3DDeviceContextState" name="DeviceContextState"/>
    <map interface="ID3DUserDefinedAnnotation" name="UserDefinedAnnotation"/>
    <map method="ID3DUserDefinedAnnotation::SetMarker" property="false" />

    <map param="ID3D11Device1::CreateDeviceContextState::Flags" type="D3D11_1_CREATE_DEVICE_CONTEXT_STATE_FLAG"/>

    <map method="ID3D11Device1::OpenSharedResourceByName" visibility="internal" />

    <map param="ID3D11Device1::OpenSharedResourceByName::dwDesiredAccess" type="DXGI_SHARED_RESOURCE_FLAGS" />

    <map method="ID3D11View::GetResource" property="false" visibility="internal"/>
    <map param="ID3D11View::GetResource::ppResource" type="void"/>
    
    <map param="ID3D11DeviceContext::SOSetTargets::ppSOTargets" type="void"/>
    <map param="ID3D11DeviceContext::SOSetTargets::pOffsets" type="void"/>

    <map param="ID3D11DeviceContext::CSSetUnorderedAccessViews::pUAVInitialCounts" type="void"/>
    <map param="ID3D11DeviceContext::OMSetRenderTargetsAndUnorderedAccessViews::pUAVInitialCounts" type="void"/>

    <map param="ID3D11Device2::CheckMultisampleQualityLevels1::Flags" type="D3D11_CHECK_MULTISAMPLE_QUALITY_LEVELS_FLAG" />
    <map param="ID3D11Device2::CheckMultisampleQualityLevels1::pNumQualityLevels" return="true" />
    
    <map param="ID3D11Device2::GetResourceTiling::pNumSubresourceTilings" attribute="inout" />
    
    <map method="ID3D11VideoContext::GetDecoderBuffer" visibility="internal"/>
    <map param="ID3D11VideoContext::GetDecoderBuffer::ppBuffer" attribute="out"/>
    
    <map param="ID3D11DeviceContext2::.*Tile.*::Flags" type="D3D11_TILE_MAPPING_FLAG" />
    <map param="ID3D11DeviceContext2::UpdateTileMappings::pRangeFlags" type="D3D11_TILE_RANGE_FLAG" />

    <!--
    // *****************************************************************
    // D3D11 Functions
    // *****************************************************************
    -->
    <ifdef name="W8CORE">
      <remove function="D3D11CreateDeviceAndSwapChain"/>
    </ifdef>

    <map function="D3D11(.+)" name-tmp="$1" />
    <map function="D3D11.*" dll='"d3d11.dll"' group="SharpDX.Direct3D11.D3D11" />
    <map param="D3D11CreateDevice::ppDevice" attribute="out fast" />
    <map function="D3D11CreateDevice" check="false"/>
    
    <remove function="ID3D11DeviceContext1_.*"/>

    <ifndef name="W8CORE">
      <map function="D3DX11(.+)" name-tmp="$1" />
      <map function="D3DX11(.+)W" name-tmp="$1" />
      <map function="D3DX11.*" dll='"#(D3DX11_DLL_A)"' group="SharpDX.Direct3D11.D3DX11" />
      <map param="D3DX11CreateEffectFromMemory::ppEffect" attribute="out fast" />
    </ifndef>

    <!--
    // *****************************************************************
    // D3D11 Constants
    // *****************************************************************
    -->
    <ifndef name="W8CORE">
      <context-clear />
      <context>d3dcsx</context>
      <map function="D3DX11.*" dll='"#(D3DCSX_DLL_A)"' group="SharpDX.Direct3D11.D3DCSX" />
      <map param="D3DX11CreateSegmentedScan::ppScan" attribute="out fast"/>
      <map param="D3DX11CreateScan::ppScan" attribute="out fast"/>
      <map param="D3DX11CreateFFT::ppFFT" attribute="out fast"/>
    </ifndef>

    <context-clear />
  </mapping>
</config><|MERGE_RESOLUTION|>--- conflicted
+++ resolved
@@ -1,10 +1,6 @@
 <?xml version="1.0" encoding="utf-8"?>
 <!--
-<<<<<<< HEAD
-// Copyright (c) 2010-2013 SharpDX - Alexandre Mutel
-=======
 // Copyright (c) 2010-2014 SharpDX - Alexandre Mutel
->>>>>>> c16d2983
 // 
 // Permission is hereby granted, free of charge, to any person obtaining a copy
 // of this software and associated documentation files (the "Software"), to deal
@@ -151,13 +147,8 @@
     <bind from="D3D11_MAPPED_SUBRESOURCE" to="SharpDX.DataBox" />
     <bind from="D3D11_SUBRESOURCE_DATA" to="SharpDX.DataBox" />
     <bind from="DrawingSurfaceSizeF" to="SharpDX.Size2F"/>
-<<<<<<< HEAD
     <bind from="DrawingSurfaceRectF" to="SharpDX.Mathematics.Interop.RawRectangleF"/>
     <bind from="D3D11_VIEWPORT" to="SharpDX.Mathematics.Interop.RawViewportF"/>
-=======
-    <bind from="DrawingSurfaceRectF" to="SharpDX.RectangleF"/>
-    <bind from="D3D11_VIEWPORT" to="SharpDX.ViewportF"/>
->>>>>>> c16d2983
   </bindings>
 
   <!-- D3D11 mapping -->
