--- conflicted
+++ resolved
@@ -1,4 +1,3 @@
-<<<<<<< HEAD
 <?xml version="1.0" encoding="utf-8"?>
 <!--
 // Copyright (c) 2010-2014 SharpDX - Alexandre Mutel
@@ -198,6 +197,9 @@
     <map enum-item="D3D11_VIDEO_PROCESSOR_NOMINAL_RANGE_16_235" name="Range_16_235"/>
     <map enum-item="D3D11_VIDEO_PROCESSOR_NOMINAL_RANGE_0_255" name="Range_0_255"/>
 
+    <map enum-item="D3D11_(MESSAGE_ID.*)" name-tmp="$1" />
+    <map enum-item="D3D12_(MESSAGE_ID.*)" name-tmp="$1" />
+
     <!--
     // *****************************************************************
     // D3D11 Struct
@@ -355,365 +357,4 @@
 
     <context-clear />
   </mapping>
-=======
-<?xml version="1.0" encoding="utf-8"?>
-<!--
-// Copyright (c) 2010-2013 SharpDX - Alexandre Mutel
-// 
-// Permission is hereby granted, free of charge, to any person obtaining a copy
-// of this software and associated documentation files (the "Software"), to deal
-// in the Software without restriction, including without limitation the rights
-// to use, copy, modify, merge, publish, distribute, sublicense, and/or sell
-// copies of the Software, and to permit persons to whom the Software is
-// furnished to do so, subject to the following conditions:
-// 
-// The above copyright notice and this permission notice shall be included in
-// all copies or substantial portions of the Software.
-// 
-// THE SOFTWARE IS PROVIDED "AS IS", WITHOUT WARRANTY OF ANY KIND, EXPRESS OR
-// IMPLIED, INCLUDING BUT NOT LIMITED TO THE WARRANTIES OF MERCHANTABILITY,
-// FITNESS FOR A PARTICULAR PURPOSE AND NONINFRINGEMENT. IN NO EVENT SHALL THE
-// AUTHORS OR COPYRIGHT HOLDERS BE LIABLE FOR ANY CLAIM, DAMAGES OR OTHER
-// LIABILITY, WHETHER IN AN ACTION OF CONTRACT, TORT OR OTHERWISE, ARISING FROM,
-// OUT OF OR IN CONNECTION WITH THE SOFTWARE OR THE USE OR OTHER DEALINGS IN
-// THE SOFTWARE.
--->
-<config id="sharpdx-direct3d11" xmlns="urn:SharpGen.Config">
-  <depends>sharpdx</depends>
-  <depends>sharpdx-dxgi</depends>
-  <ifndef name="WP8">
-    <depends>sharpdx-d3dcompiler</depends>
-  </ifndef>
-  <depends>sharpdx-direct3d1x</depends>
-
-  <namespace>SharpDX.Direct3D11</namespace>  
-  <assembly>SharpDX.Direct3D11</assembly>
-  
-  <!-- Add Effects11 include directory-->
-  <include-dir>$(THIS_CONFIG_PATH)\..\..\External\Effects11\Inc</include-dir>
-  
-  <include-prolog>
-    #define D3D11_NO_HELPERS
-  </include-prolog>
-  
-  <!-- D3D11 includes -->
-  <include file="d3d11.h" attach="true"/>
-  <ifdef name="DIRECTX11_1">
-    <include file="d3d11_1.h" attach="true" />
-  </ifdef>
-  <ifdef name="DIRECTX11_2">
-    <include file="d3d11_2.h" attach="true" />
-  </ifdef>
-
-  <ifdef name="WP8">
-    <include file="DrawingSurfaceNative.h" attach="true" />
-  </ifdef>
-
-  <include file="d3d11sdklayers.h" attach="true" />
-
-  <ifndef name="W8CORE">
-    <include file="d3dx11.h" attach="true">
-      <post>
-
-        #define D3DX11_ERR_CANNOT_MODIFY_INDEX_BUFFER       D3DX11_ERR_CANNOT_MODIFY_INDEX_BUFFER
-        #define D3DX11_ERR_INVALID_MESH                     D3DX11_ERR_INVALID_MESH
-        #define D3DX11_ERR_CANNOT_ATTR_SORT                 D3DX11_ERR_CANNOT_ATTR_SORT
-        #define D3DX11_ERR_SKINNING_NOT_SUPPORTED           D3DX11_ERR_SKINNING_NOT_SUPPORTED
-        #define D3DX11_ERR_TOO_MANY_INFLUENCES              D3DX11_ERR_TOO_MANY_INFLUENCES
-        #define D3DX11_ERR_INVALID_DATA                     D3DX11_ERR_INVALID_DATA
-        #define D3DX11_ERR_LOADED_MESH_HAS_NO_DATA          D3DX11_ERR_LOADED_MESH_HAS_NO_DATA
-        #define D3DX11_ERR_DUPLICATE_NAMED_FRAGMENT         D3DX11_ERR_DUPLICATE_NAMED_FRAGMENT
-        #define D3DX11_ERR_CANNOT_REMOVE_LAST_ITEM		      D3DX11_ERR_CANNOT_REMOVE_LAST_ITEM
-      </post>
-    </include>
-    <include file="d3dx11core.h" attach="true" />
-    <include file="d3dx11tex.h" attach="true" />
-    <include file="d3dx11async.h" attach="true" />
-    <include file="d3dcsx.h" attach="true" />
-  </ifndef>
-  <naming />
-
-  <context-set id="d3d11-all">
-    <context>sharpdx-direct3d11</context>
-    <context>sharpdx-direct3d11-ext</context>
-    <context>d3d11</context>
-    <context>d3d11sdklayers</context>
-    <ifdef name="DIRECTX11_1">
-      <context>d3d11_1</context>
-    </ifdef>
-    <ifdef name="DIRECTX11_2">
-      <context>d3d11_2</context>
-    </ifdef>
-    <ifndef name="W8CORE">
-      <context>d3dx11</context>
-      <context>d3dx11core</context>
-      <context>d3dx11tex</context>
-      <context>d3dx11async</context>
-      <context>d3dcsx</context>
-    </ifndef>
-  </context-set>
-
-  <!-- D3D11 extensions -->
-  <extension>
-    <context id="d3d11-all"/>
-
-    <const from-macro="D3D11_REQ_MIP_LEVELS" class="SharpDX.Direct3D11.Resource" type="int" name="MaximumMipLevels" />
-    <const from-macro="D3D11_REQ_RESOURCE_SIZE_IN_MEGABYTES_EXPRESSION_A_TERM" class="SharpDX.Direct3D11.Resource" type="int" name="ResourceSizeInMegabytes" />
-    <const from-macro="D3D11_REQ_TEXTURE1D_ARRAY_AXIS_DIMENSION" class="SharpDX.Direct3D11.Resource" type="int" name="MaximumTexture1DArraySize" />
-    <const from-macro="D3D11_REQ_TEXTURE2D_ARRAY_AXIS_DIMENSION" class="SharpDX.Direct3D11.Resource" type="int" name="MaximumTexture2DArraySize" />
-    <const from-macro="D3D11_REQ_TEXTURE1D_U_DIMENSION" class="SharpDX.Direct3D11.Resource" type="int" name="MaximumTexture1DSize" />
-    <const from-macro="D3D11_REQ_TEXTURE2D_U_OR_V_DIMENSION" class="SharpDX.Direct3D11.Resource" type="int" name="MaximumTexture2DSize" />
-    <const from-macro="D3D11_REQ_TEXTURE3D_U_V_OR_W_DIMENSION" class="SharpDX.Direct3D11.Resource" type="int" name="MaximumTexture3DSize" />
-    <const from-macro="D3D11_REQ_TEXTURECUBE_DIMENSION" class="SharpDX.Direct3D11.Resource" type="int" name="MaximumTextureCubeSize" />
-
-    <create class="ResultCode" visibility="public static" />
-    <const from-macro="D3D11_ERROR_(.*)" type="SharpDX.ResultDescriptor" cpp-type="int" name="$1" class="SharpDX.Direct3D11.ResultCode" visibility="public static readonly">new SharpDX.ResultDescriptor($1, "$3", "$0", "$2")</const>
-    <const from-macro="D3DX11_ERR_(.*)" type="SharpDX.ResultDescriptor" cpp-type="int" name="$1" class="SharpDX.Direct3D11.ResultCode" visibility="public static readonly">new SharpDX.ResultDescriptor($1, "$3", "$0", "$2")</const>
-
-    <create class="CommonShaderStage" visibility="public abstract partial" />
-    <const from-macro="D3D11_COMMONSHADER_(.*)" class="SharpDX.Direct3D11.CommonShaderStage" type="int" name="$1" />
-    <const from-macro="D3D11_IA_(.*)" class="SharpDX.Direct3D11.InputAssemblerStage" type="int" name="$1" />
-    <const from-macro="D3D11_IA_(.*)" class="SharpDX.Direct3D11.InputAssemblerStage" type="int" name="$1" />
-
-    <const from-macro="D3D11_MAX_MULTISAMPLE_SAMPLE_COUNT" class="SharpDX.Direct3D11.Device" type="int" name="MultisampleCountMaximum" />
-
-    <const from-macro="D3D11_SDK_VERSION" class="SharpDX.Direct3D11.D3D11" type="int" name="SdkVersion" />
-
-    <const from-macro="D3D11_PS_CS_UAV_REGISTER_COUNT" class="SharpDX.Direct3D11.ComputeShaderStage" type="int" name="UnorderedAccessViewSlotCount" />
-    <const from-macro="D3D11_CS_([^0-9].*)" class="SharpDX.Direct3D11.ComputeShaderStage" type="int" name="$1" />
-
-    <const from-macro="D3D11_PS_([^C][^S].*)" class="SharpDX.Direct3D11.PixelShaderStage" type="int" name="$1" />
-
-    <const from-macro="D3D11_(SIMULTANEOUS_RENDER_TARGET_COUNT)" class="SharpDX.Direct3D11.OutputMergerStage" type="int" name="$1" />
-    
-    <const from-macro="D3D11_(SO_NO_RASTERIZED_STREAM)" class="SharpDX.Direct3D11.GeometryShader" type="int" name="$1" />
-    <const from-macro="D3D11_(SO_STREAM_COUNT)" class="SharpDX.Direct3D11.GeometryShader" type="int" name="$1" />
-    <const from-macro="D3D11_(SO_OUTPUT_COMPONENT_COUNT)" class="SharpDX.Direct3D11.GeometryShader" type="int" name="$1" />
-    <const from-macro="D3D11_(SO_BUFFER_SLOT_COUNT)" class="SharpDX.Direct3D11.GeometryShader" type="int" name="$1" />
-    
-    <create-cpp enum="D3D11_DEBUG_FEATURE_FLAGS" macro="D3D11_DEBUG_FEATURE_(.*)" />    
-    <create class="D3D11" />
-    <create class="D3DX11" />
-    <create class="D3DCSX" />
-
-    <context-clear />
-  </extension>
-
-  <!-- D3D11 bindings -->
-  <bindings>
-    <bind from="ID3DX11ThreadPump" to="System.IntPtr" />
-    <bind from="D3D11_MAPPED_SUBRESOURCE" to="SharpDX.DataBox" />
-    <bind from="D3D11_SUBRESOURCE_DATA" to="SharpDX.DataBox" />
-    <bind from="DrawingSurfaceSizeF" to="SharpDX.Size2F"/>
-    <bind from="DrawingSurfaceRectF" to="SharpDX.RectangleF"/>
-    <bind from="D3D11_VIEWPORT" to="SharpDX.ViewportF"/>
-  </bindings>
-
-  <!-- D3D11 mapping -->
-  <mapping>
-    <!-- WP8 DrawingSurface -->
-    <context>drawingsurfacenative</context>
-    <map interface="IDrawingSurfaceBackgroundContentProviderNative" callback="true"/>
-    <map interface="IDrawingSurfaceContentProviderNative" callback="true"/>
-    <map interface="IDrawingSurfaceRuntimeHostNative" name="DrawingSurfaceRuntimeHost" />
-    <map interface="IDrawingSurfaceSynchronizedTextureNative" name="DrawingSurfaceSynchronizedTexture" />
-    <map param="IDrawingSurfaceRuntimeHostNative::CreateSynchronizedTexture::synchronizedTexture" return="true"/>
-    <context-clear/>
-    
-    <context id="d3d11-all"/>
-    <!--
-    // *****************************************************************
-    // D3D11 Enumerations
-    // *****************************************************************
-    -->
-    <map enum="D3D11_1_(.*)" name-tmp="$1"/>
-    <map enum-item="D3D11_FEATURE_FORMAT_SUPPORT2" name="ComputeShaders" />
-    <map enum-item="D3D11_FEATURE_DOUBLES" name="ShaderDoubles" />
-    <remove enum="_D3DX11_ERR" />
-    <map enum="D3D11_DEBUG_FEATURE_FLAGS" name="DebugFeatureFlags" />
-    <map enum-item="D3D11_DEBUG_FEATURE_(.*)_OP" name-tmp="$1" />
-    <map enum="D3D11_DEBUG_FEATURE_FLAGS" flags="true" none="false" />
-    <map enum="D3D11_FORMAT_SUPPORT2" flags="true" none="true" />
-    <map enum="D3D11_FORMAT_SUPPORT2" name="ComputeShaderFormatSupport" />
-    <map enum-item="D3D11_FORMAT_SUPPORT2_UAV_(.*)" name-tmp="$1" />
-    <map enum="D3D11_RLDO_FLAGS" name="ReportingLevel" />
-    <map enum-item="D3D11_CREATE_DEVICE_PREVENT_INTERNAL_THREADING_OPTIMIZATIONS" name="PreventThreadingOptimizations" />
-    <map enum-item="D3D11_CREATE_DEVICE_SINGLETHREADED" name="SingleThreaded" />
-    <map enum="D3D11_BUFFEREX_SRV_FLAG" name="ShaderResourceViewExtendedBufferFlags" />
-    <map enum="D3DX11_FFT_DIM_MASK" name="FastFourierTransformDimensions" />
-    <map enum-item="D3DX11_FFT_DIM_MASK_(.*)" name="Dimension$1" />
-    <map enum="D3DX11_FFT_CREATE_FLAG" name="FastFourierTransformCreationFlags" />
-
-    <map enum-item="D3D11_SHADER_MIN_PRECISION_10_BIT" name="Bit10"/>    
-    <map enum-item="D3D11_SHADER_MIN_PRECISION_16_BIT" name="Bit16"/>
-    <map enum-item="D3D11_VIDEO_PROCESSOR_ITELECINE_CAPS_([0-9]+)" name="Value$1"/>
-
-    <map enum-item="D3D11_VIDEO_PROCESSOR_ROTATION_90" name="Rotation90"/>
-    <map enum-item="D3D11_VIDEO_PROCESSOR_ROTATION_180" name="Rotation180"/>
-    <map enum-item="D3D11_VIDEO_PROCESSOR_ROTATION_270" name="Rotation270"/>
-    
-    <map enum-item="D3D11_VIDEO_PROCESSOR_NOMINAL_RANGE_16_235" name="Range_16_235"/>
-    <map enum-item="D3D11_VIDEO_PROCESSOR_NOMINAL_RANGE_0_255" name="Range_0_255"/>
-
-    <map enum-item="D3D11_(MESSAGE_ID.*)" name-tmp="$1" />
-    <map enum-item="D3D12_(MESSAGE_ID.*)" name-tmp="$1" />
-
-    <!--
-    // *****************************************************************
-    // D3D11 Struct
-    // *****************************************************************
-    -->
-
-    <map field="D3D11_RENDER_TARGET_BLEND_DESC1::LogicOpEnable" name="IsLogicOperationEnabled"/>
-    <map field="D3D11_RENDER_TARGET_BLEND_DESC1::LogicOp" name="LogicOperation"/>
-
-    <map struct="D3D11_SHADER_BUFFER_DESC" name="ConstantBufferDescription" />
-    <map field="D3D11_SHADER_DESC::Version" type="D3D11_SHADER_VERSION_TYPE" />
-    <map field="D3D11_CLASS_INSTANCE_DESC::Created" name="IsCreated" />
-    <map struct="D3D11_FEATURE_DATA_.*" visibility="internal" />
-    
-    <map struct="D3D11_FEATURE_DATA_D3D11_OPTIONS" visibility="public" />
-    <map struct="D3D11_FEATURE_DATA_D3D11_OPTIONS1" visibility="public" />
-    <map struct="D3D11_FEATURE_DATA_SHADER_MIN_PRECISION_SUPPORT" visibility="public" />
-
-    <map field="D3DX11_IMAGE_INFO::pSrcInfo" visibility="internal" />
-    <map struct="D3D11_INFO_QUEUE_FILTER" name="InfoQueueFilter" />
-    <map struct="D3D11_INFO_QUEUE_FILTER_DESC" name="InfoQueueFilterDescription" />
-    <map struct="D3DX11_FFT_BUFFER_INFO" name="FastFourierTransformBufferRequirements" />
-    <map field="D3DX11_FFT_BUFFER_INFO::NumTempBufferSizes" name="TemporaryBufferCount" />
-    <map field="D3DX11_FFT_BUFFER_INFO::TempBufferFloatSizes" name="TemporaryBufferSizes" />
-    <map field="D3DX11_FFT_BUFFER_INFO::NumPrecomputeBufferSizes" name="PrecomputeBufferCount" />
-    <map field="D3DX11_FFT_BUFFER_INFO::PrecomputeBufferFloatSizes" name="PrecomputeBufferSizes" />
-    <map field="D3DX11_FFT_DESC::DimensionMask" name="Dimensions" type="D3DX11_FFT_DIM_MASK" />
-    <map field="D3DX11_FFT_DESC::Type" name="DataType" />
-    <map enum="D3DX11_EFFECT_VARIABLE_FLAGS" name="EffectVariableFlags" />
-    <map field="D3DX11_EFFECT_SHADER_DESC::SODecls" visibility="internal" type="void"/>
-    <map struct="D3D11_OMAC" name="MessageAuthenticationCode" marshalto="true"/>
-    <map field="D3D11_OMAC::Omac" name="Buffer"/>
-    <!--<map field="D3DX11_EFFECT_SHADER_DESC::SODecls" visibility="internal" type="void" array="0"/>-->
-    
-    <!--
-    // *****************************************************************
-    // D3D11 Interfaces
-    // *****************************************************************
-    -->
-    <map method="ID3D11ClassLinkage::CreateClassInstance" visibility="internal" />
-    <map param="ID3D11ClassLinkage::CreateClassInstance::ppInstance" attribute="out fast" />
-    <map method="ID3D11Debug::(.*)FeatureMask" visibility="internal" property="false" name="$1FeatureFlags" />
-    <map param="ID3D11ClassLinkage::GetClassInstance::ppInstance" return="true" />
-    <map method="ID3D11Debug::(.*)PresentPerRenderOpDelay" name="$1PresentDelay" />
-    <map method="ID3D11Device::CheckFeatureSupport" visibility="internal" check="false"/>
-
-    <map param="ID3D11DeviceContext::GetPredication::ppPredicate" return="true" />
-    <map method="ID3D11DeviceContext::CSGetUnorderedAccessViews" visibility="internal" />
-    <map method="ID3D11DeviceContext::CopyResource" visibility="internal" name="CopyResource_" />
-    <map method="ID3D11DeviceContext::CopySubresourceRegion" visibility="internal" name="CopySubresourceRegion_" />
-    <map method="ID3D11DeviceContext::ResolveSubresource" visibility="internal" name="ResolveSubresource_" />
-    <map method="ID3D11DeviceContext::GetData" check="false" />
-    
-    <map method="ID3D11Resource::GetType" name="GetDimension" />
-
-    <map method="ID3DX11FFT::AttachBuffersAndPrecompute" visibility="internal" />
-    <map method="ID3DX11FFT::ForwardTransform" visibility="internal" />
-    <map param="ppOutputBuffer" type="void" />
-    <map method="ID3DX11FFT::InverseTransform" visibility="internal" />
-    <map param="ppOutputBuffer" type="void" />
-
-    <map method="ID3DX11Scan::.*" property="false" />
-    <map method="ID3DX11Scan::Scan" name="PerformScan" />
-    <map method="ID3DX11Scan::Multiscan" name="PerformMultiscan" />
-    <map method="ID3DX11SegmentedScan::.*" property="false" />
-    <map method="ID3DX11SegmentedScan::SegScan" name="PerformSegmentedScan" />
-
-    <move method="ID3D11DeviceContext::IA(.*)" to="InputAssemblerStage" property="InputAssembler" />
-    <move method="ID3D11DeviceContext::VS(.*)" to="VertexShaderStage" property="VertexShader" base="CommonShaderStage&lt;VertexShader&gt;"/>
-    <move method="ID3D11DeviceContext::PS(.*)" to="PixelShaderStage" property="PixelShader" base="CommonShaderStage&lt;PixelShader&gt;" />
-    <move method="ID3D11DeviceContext::GS(.*)" to="GeometryShaderStage" property="GeometryShader" base="CommonShaderStage&lt;GeometryShader&gt;"/>
-    <move method="ID3D11DeviceContext::SO(.*)" to="StreamOutputStage" property="StreamOutput"/>
-    <move method="ID3D11DeviceContext::RS(.*)" to="RasterizerStage" property="Rasterizer"/>
-    <move method="ID3D11DeviceContext::OM(.*)" to="OutputMergerStage" property="OutputMerger"/>
-
-    <move method="ID3D11DeviceContext::DS(.*)" to="DomainShaderStage" property="DomainShader" base="CommonShaderStage&lt;DomainShader&gt;"/>
-    <move method="ID3D11DeviceContext::HS(.*)" to="HullShaderStage" property="HullShader" base="CommonShaderStage&lt;HullShader&gt;"/>
-    <move method="ID3D11DeviceContext::CS(.*)" to="ComputeShaderStage" property="ComputeShader" base="CommonShaderStage&lt;ComputeShader&gt;"/>
-
-    <map method="ID3D11DeviceChild::GetDevice" persist="true"/>
-
-    <map method="ID3D11DeviceContext::OMSetRenderTargets" visibility="internal"/>
-    <map param="ppRenderTargetViews" type="void" attribute="in"/>
-    <map method="ID3D11DeviceContext::OMSetRenderTargetsAndUnorderedAccessViews" visibility="internal"/>
-
-    <map param="ID3D11DeviceContext::OMSetRenderTargetsAndUnorderedAccessViews::ppRenderTargetViews" type="void"/>
-    <map param="ID3D11DeviceContext::OMSetRenderTargetsAndUnorderedAccessViews::ppUnorderedAccessViews" type="void"/>
-
-    <map interface="ID3DDeviceContextState" name="DeviceContextState"/>
-    <map interface="ID3DUserDefinedAnnotation" name="UserDefinedAnnotation"/>
-    <map method="ID3DUserDefinedAnnotation::SetMarker" property="false" />
-
-    <map param="ID3D11Device1::CreateDeviceContextState::Flags" type="D3D11_1_CREATE_DEVICE_CONTEXT_STATE_FLAG"/>
-
-    <map method="ID3D11Device1::OpenSharedResourceByName" visibility="internal" />
-
-    <map param="ID3D11Device1::OpenSharedResourceByName::dwDesiredAccess" type="DXGI_SHARED_RESOURCE_FLAGS" />
-
-    <map method="ID3D11View::GetResource" property="false" visibility="internal"/>
-    <map param="ID3D11View::GetResource::ppResource" type="void"/>
-    
-    <map param="ID3D11DeviceContext::SOSetTargets::ppSOTargets" type="void"/>
-    <map param="ID3D11DeviceContext::SOSetTargets::pOffsets" type="void"/>
-
-    <map param="ID3D11DeviceContext::CSSetUnorderedAccessViews::pUAVInitialCounts" type="void"/>
-    <map param="ID3D11DeviceContext::OMSetRenderTargetsAndUnorderedAccessViews::pUAVInitialCounts" type="void"/>
-
-    <map param="ID3D11Device2::CheckMultisampleQualityLevels1::Flags" type="D3D11_CHECK_MULTISAMPLE_QUALITY_LEVELS_FLAG" />
-    <map param="ID3D11Device2::CheckMultisampleQualityLevels1::pNumQualityLevels" return="true" />
-    
-    <map param="ID3D11Device2::GetResourceTiling::pNumSubresourceTilings" attribute="inout" />
-    
-    <map method="ID3D11VideoContext::GetDecoderBuffer" visibility="internal"/>
-    <map param="ID3D11VideoContext::GetDecoderBuffer::ppBuffer" attribute="out"/>
-    
-    <map param="ID3D11DeviceContext2::.*Tile.*::Flags" type="D3D11_TILE_MAPPING_FLAG" />
-    <map param="ID3D11DeviceContext2::UpdateTileMappings::pRangeFlags" type="D3D11_TILE_RANGE_FLAG" />
-
-    <!--
-    // *****************************************************************
-    // D3D11 Functions
-    // *****************************************************************
-    -->
-    <ifdef name="W8CORE">
-      <remove function="D3D11CreateDeviceAndSwapChain"/>
-    </ifdef>
-
-    <map function="D3D11(.+)" name-tmp="$1" />
-    <map function="D3D11.*" dll='"d3d11.dll"' group="SharpDX.Direct3D11.D3D11" />
-    <map param="D3D11CreateDevice::ppDevice" attribute="out fast" />
-    <map function="D3D11CreateDevice" check="false"/>
-    
-    <remove function="ID3D11DeviceContext1_.*"/>
-
-    <ifndef name="W8CORE">
-      <map function="D3DX11(.+)" name-tmp="$1" />
-      <map function="D3DX11(.+)W" name-tmp="$1" />
-      <map function="D3DX11.*" dll='"#(D3DX11_DLL_A)"' group="SharpDX.Direct3D11.D3DX11" />
-      <map param="D3DX11CreateEffectFromMemory::ppEffect" attribute="out fast" />
-    </ifndef>
-
-    <!--
-    // *****************************************************************
-    // D3D11 Constants
-    // *****************************************************************
-    -->
-    <ifndef name="W8CORE">
-      <context-clear />
-      <context>d3dcsx</context>
-      <map function="D3DX11.*" dll='"#(D3DCSX_DLL_A)"' group="SharpDX.Direct3D11.D3DCSX" />
-      <map param="D3DX11CreateSegmentedScan::ppScan" attribute="out fast"/>
-      <map param="D3DX11CreateScan::ppScan" attribute="out fast"/>
-      <map param="D3DX11CreateFFT::ppFFT" attribute="out fast"/>
-    </ifndef>
-
-    <context-clear />
-  </mapping>
->>>>>>> bff9d0ca
 </config>