<<<<<<< HEAD
<?xml version="1.0" encoding="utf-8"?>
<!--
// Copyright (c) 2010-2014 SharpDX - Alexandre Mutel
// 
// Permission is hereby granted, free of charge, to any person obtaining a copy
// of this software and associated documentation files (the "Software"), to deal
// in the Software without restriction, including without limitation the rights
// to use, copy, modify, merge, publish, distribute, sublicense, and/or sell
// copies of the Software, and to permit persons to whom the Software is
// furnished to do so, subject to the following conditions:
// 
// The above copyright notice and this permission notice shall be included in
// all copies or substantial portions of the Software.
// 
// THE SOFTWARE IS PROVIDED "AS IS", WITHOUT WARRANTY OF ANY KIND, EXPRESS OR
// IMPLIED, INCLUDING BUT NOT LIMITED TO THE WARRANTIES OF MERCHANTABILITY,
// FITNESS FOR A PARTICULAR PURPOSE AND NONINFRINGEMENT. IN NO EVENT SHALL THE
// AUTHORS OR COPYRIGHT HOLDERS BE LIABLE FOR ANY CLAIM, DAMAGES OR OTHER
// LIABILITY, WHETHER IN AN ACTION OF CONTRACT, TORT OR OTHERWISE, ARISING FROM,
// OUT OF OR IN CONNECTION WITH THE SOFTWARE OR THE USE OR OTHER DEALINGS IN
// THE SOFTWARE.
-->
<config id="sharpdx-core" xmlns="urn:SharpGen.Config">
  <depends>sharpdx-root</depends>

  <namespace>SharpDX</namespace>
  <assembly>SharpDX</assembly>

  <ifdef name="DIRECTX11_1">
    <include file="objidlbase.h" namespace="SharpDX.Win32" output="Win32">
      <attach>STATSTG</attach>
      <attach>tagLOCKTYPE</attach>
      <attach>LOCKTYPE</attach>
      <attach>ISequentialStream</attach>
      <attach>IStream</attach>
    </include>
  </ifdef>

  <ifndef name="DIRECTX11_1">
    <include file="objidl.h" namespace="SharpDX.Win32" output="Win32">
      <attach>STATSTG</attach>
      <attach>tagLOCKTYPE</attach>
      <attach>LOCKTYPE</attach>
      <attach>ISequentialStream</attach>
      <attach>IStream</attach>
    </include>
  </ifndef>

  <include file="wtypes.h" namespace="SharpDX.Win32" output="Win32">
    <attach>tagSTGC</attach>
    <attach>STGC</attach>
    <attach>STATFLAG</attach>    
  </include>

  <include file="winerror.h" namespace="SharpDX.Win32" output="Win32"/>

  <!-- SharpDX global naming -->
  <naming>
    <short name="ASPECT">Aspect</short>
    <short name="HULL">Hull</short>
    <short name="VERTEX">Vertex</short>
    <short name="RATIONAL">Rational</short>
    <short name="RATIO">Ratio</short>
    <short name="PIXELSHADER">PixelShader</short>
    <short name="PIXELS">Pixels</short>
    <short name="PIXEL">Pixel</short>
    <short name="DOMAIN">Domain</short>
    <short name="GEOMETRY">Geometry</short>
    <short name="AUDIO">Audio</short>
    <short name="FORCED">Forced</short>
    <short name="FORCE">Force</short>
    <short name="REVOKED">Revoked</short>
    <short name="OMAC">Omac</short>    
    <short name="SOUNDBANK">Soundbank</short>
    <short name="SOUND">Sound</short>
    <short name="NOTIFICATION">Notification</short>
    <short name="POSITIVE">Positive</short>
    <short name="NEGATIVE">Negative</short>
    <short name="SCISSORS">Scissors</short>
    <short name="SCISSOR">Scissor</short>
    <short name="BITRATE">BitRate</short>
    <short name="VBR">VariableBitRate</short>
    <short name="WRITE">Write</short>
    <short name="WRITER">Writer</short>
    <short name="ALLOWING">Allowing</short>
    <short name="ALLOW">Allow</short>
    <short name="AUTHENTICATED">Authenticated</short>
    <short name="QUERYING">Querying</short>
    <short name="QUERY">Query</short>
    <short name="CHECKER">Checker</short>
    <short name="CLEANUP">Cleanup</short>
    <short name="CLEAN">Clean</short>
    <short name="ALL">All</short>
    <short name="DATA">Data</short>
    <short name="PREFER">Prefer</short>
    <short name="EMPTY">Empty</short>
    <short name="FULLY">Fully</short>
    <short name="FULL">Full</short>
    <short name="VB">VertexBuffer</short>
    <short name="IB">IndexBuffer</short>
    <short name="CHECKING">Checking</short>
    <short name="CHECK">Check</short>
    <short name="NOTHING">Nothing</short>
    <short name="DST">Destination</short>
    <short name="ENCRYPTION">Encryption</short>
    <short name="ENQUEUE">Enqueue</short>
    <short name="WRONG">Wrong</short>
    <short name="CERTIFICATE">Certificate</short>
    <short name="GETCRYPTOSESSION">GetCryptoSession</short>
    <short name="MONOOFFSET">MonoOffset</short>
    <short name="STREAMSELECTOR">StreamSelector</short>
    <short name="STREAMSOURCE">StreamSource</short>
    <short name="FLIP">Flip</short>
    <short name="BUFFERING">Buffering</short>
    <short name="OPM">Opm</short>
    <short name="MEDIA">Media</short>
    <short name="MEDIATYPE">MediaType</short>
    <short name="INVALIDATED">Invalidated</short>
    <short name="INVALIDATE">Invalidate</short>
    <short name="BUFFERSIZE">BufferSize</short>
    <short name="OPTIONAL">Optional</short>    
    <short name="SORT">Sort</short>
    <short name="AND">And</short>
    <short name="RGBA">Rgba</short>
    <short name="RGB">Rgb</short>
    <short name="ARGB">Argb</short>
    <short name="OUTDUPL">OutputDuplicate</short>
    <short name="TARGETS">Targets</short>
    <short name="TARGET">Target</short>
    <short name="TOOL">Tool</short>
    <short name="NONSTANDARD">NonStandard</short>
    <short name="ELEMENTS">Elements</short>
    <short name="SUBSCRIPT">Subscript</short>
    <short name="OPPORTUNITY">Opportunity</short>
    <short name="CLASSIC">Classic</short>
    <short name="INITIALS">Initials</short>
    <short name="DRAWN">Drawn</short>
    <short name="PARAMS">Parameters</short>
    <short name="POINTED">Pointed</short>
    <short name="INFORMATIONAL">Informational</short>
    <short name="COPYRIGHT">Copyright</short>
    <short name="NOTATION">Notation</short>
    <short name="CONTEXTUAL">Contextual</short>
    <short name="LOGICAL">Logical</short>
    <short name="LOGIC">Logic</short>
    <short name="SAMPLER">Sampler</short>
    <short name="SAMPLERS">Samplers</short>
    <short name="SAMPLERSTATE">SamplerState</short>
    <short name="REGION">Region</short>
    <short name="COPYING">Copying</short>
    <short name="COPY">Copy</short>
    <short name="CHANGED">Changed</short>
    <short name="VIEWPORTS">Viewports</short>
    <short name="VIEWPORT">Viewport</short>
    <short name="ADJUST">Adjust</short>
    <short name="ADJUSTMENT">Adjustment</short>
    <short name="STEREO">Stereo</short>
    <short name="STREAMSTEREO">StreamStereo</short>
    <short name="NOTICE">Notice</short>
    <short name="MINUS">Minus</short>
    <short name="STREAMING">Streaming</short>
    <short name="SOME">Some</short>
    <short name="ALPHA">Alpha</short>
    <short name="OUTPUT">Output</short>
    <short name="UPDATES">Updates</short>
    <short name="UPDATE">Update</short>
    <short name="COLORIMETRIC">Colorimetric</short>
    <short name="COLOR">Color</short>
    <short name="BACKGROUND">Background</short>
    <short name="FRAME">Frame</short>
    <short name="FRAMES">Frames</short>
    <short name="FRAMESTEP">FrameStep</short>
    <short name="FUTURE">Future</short>
    <short name="FIRST">First</short>
    <short name="DOWNLOADED">Downloaded</short>
    <short name="DOWNLOAD">Download</short>
    <short name="BALANCED">Balanced</short>
    <short name="BALANCE">Balance</short>
    <short name="METADATA">Metadata</short>
    <short name="QUEUED">Queued</short>
    <short name="QUEUE">Queue</short>
    <short name="PURGE">Purge</short>
    <short name="VOLUMES">Volumes</short>
    <short name="VOLUME">Volume</short>
    <short name="DURATION">Duration</short>
    <short name="RATE">Rate</short>
    <short name="TIMEUPDATE">TimeUpdate</short>
    <short name="CANPLAY">CanPlay</short>
    <short name="LOADING">Loading</short>
    <short name="LOADED">Loaded</short>
    <short name="LOAD">Load</short>
    <short name="STABLE">Stable</short>
    <short name="WAITFOR">WaitFor</short>
    <short name="WAIT">Wait</short>
    <short name="WAITING">Waiting</short>
    <short name="RECTANGLE">Rectangle</short>
    <short name="RECTS">Rectangles</short>
    <short name="RECT">Rectangle</short>
    <short name="INPUTS">Inputs</short>
    <short name="INPUT">Input</short>
    <short name="BLENDABLE">Blendable</short>
    <short name="BLENDING">Blending</short>
    <short name="BLEND">Blend</short>
    <short name="DECRYPTION">Decryption</short>
    <short name="SOCKET">Socket</short>
    <short name="LOCATION">Location</short>
    <short name="INDEXER">Indexer</short>
    <short name="INDEX">Index</short>
    <short name="INDEXED">Indexed</short>
    <short name="INSTANCE">Instance</short>
    <short name="INSTANCED">Instanced</short>
    <short name="ONCE">Once</short>
    <short name="MIRROR">Mirror</short>
    <short name="UNORDERED">Unordered</short>
    <short name="ACCESSIBILITY">Accessibility</short>
    <short name="ACCESSIBLE">Accessible</short>
    <short name="ACCESS">Access</short>
    <short name="EXTENSION">Extension</short>
    <short name="DOUBLES">Doubles</short>
    <short name="DOUBLE">Double</short>
    <short name="OPENING">Opening</short>
    <short name="OPS">Operations</short>
    <short name="OPEN">Open</short>
    <short name="CHANGE">Change</short>
    <short name="CLASSIFICATION">Classification</short>
    <short name="CLASS">Class</short>
    <short name="SLOTS">Slots</short>
    <short name="SLOT">Slot</short>
    <short name="Open">Open</short>
    <short name="INVERTED">Inverted</short>
    <short name="INVERT">Invert</short>
    <short name="SUBTRACT">Subtract</short>
    <short name="SOFTWARE">Software</short>
    <short name="SOFT">Soft</short>
    <short name="INDIRECT">Indirect</short>
    <short name="INVALID">Invalid</short>
    <short name="OPTIMIZATION">Optimization</short>
    <short name="OPTIMAL">Optimal</short>
    <short name="OPT">Optimization</short>
    <short name="HAZARDS">Hazards</short>
    <short name="HAZARD">Hazard</short>
    <short name="OUTOF">OufOf</short>
    <short name="MEMORY">Memory</short>
    <short name="FREELY">Freely</short>
    <short name="FREE">Free</short>
    <short name="DATA">Data</short>
    <short name="CREATE">Create</short>
    <short name="MISC">Misc</short>
    <short name="CPU">Cpu</short>
    <short name="ACCESSIBLE">Accessible</short>
    <short name="ACCESS">Access</short>
    <short name="ARGUMENT">Argument</short>
    <short name="ARGS">Arguments</short>
    <short name="ARG">Argument</short>
    <short name="BLT">Blit</short>
    <short name="BINDABLE">Bindable</short>
    <short name="BINDING">Binding</short>
    <short name="BIND">Bind</short>
    <short name="INITIALIZE">Initialize</short>
    <short name="INITIAL">Initial</short>
    <short name="UNRECOGNIZED">Unrecognized</short>
    <short name="MSAA">MSAA</short>
    <short name="EXPECTED">Expected</short>
    <short name="UNEXPECTED">Unexpected</short>
    <short name="USAGE">Usage</short>
    <short name="NULL">Null</short>
    <short name="CONSTANT">Constant</short>
    <short name="LARGE">Large</short>
    <short name="LAST">Last</short>
    <short name="RENDERTARGETS">RenderTargets</short>
    <short name="RENDERTARGET">RenderTarget</short>
    <short name="SUPPORTED">Supported</short>
    <short name="UNSUPPORTED">Unsupported</short>
    <short name="FORMAT">Format</short>
    <short name="TOO">Too</short>
    <short name="DRAWABLE">Drawable</short>
    <short name="DRAWING">Drawing</short>
    <short name="DRAW">Draw</short>
    <short name="MANY">Many</short>
    <short name="OBJECTS">Objects</short>
    <short name="OBJECT">Object</short>
    <short name="SHADER">Shader</short>
    <short name="DEPTH">Depth</short>
    <short name="MISSING">Missing</short>
    <short name="ELEMENT">Element</short>
    <short name="NOTIFY">Notify</short>
    <short name="NOT">Not</short>
    <short name="SETTINGS">Settings</short>
    <short name="SETTING">Setting</short>
    <short name="PRIVATE">Private</short>
    <short name="MORE">More</short>
    <short name="GETTING">Getting</short>
    <short name="SETTING">Setting</short>
    <short name="GET">Get</short>
    <short name="SET">Set</short>
    <short name="DESCRIPTOR">Descriptor</short>
    <short name="DESCRIPTION">Description</short>
    <short name="DESC">Description</short>
    <short name="CBUFFER">ConstantBuffer</short>
    <short name="TBUFFER">TextureBuffer</short>
    <short name="BUFFEREX">ExtendedBuffer</short>
    <short name="FUNCTION">Function</short>
    <short name="FUNC">Function</short>
    <short name="FLAGS">Flags</short>
    <short name="FLAG">Flags</short>
    <short name="SRV">ShaderResourceView</short>
    <short name="DSV">DepthStencilView</short>
    <short name="RTV">RenderTargetView</short>
    <short name="UAVS">UnorderedAccessViews</short>
    <short name="UAV">UnorderedAccessView</short>
    <short name="TEXTURE">Texture</short>
    <short name="TEXT">Text</short>
    <short name="CUBE">Cube</short>
    <short name="TEX">Texture</short>
    <short name="1D">1D</short>
    <short name="2D">2D</short>
    <short name="3D">3D</short>
    <short name="MS">Multisampled</short>
    <short name="RW">RW</short>
    <short name="ARRAYSIZE">ArraySize</short>    
    <short name="ARRAYSLICE">ArraySlice</short>    
    <short name="ARRAYS">Arrays</short>
    <short name="ARRAY">Array</short>
    <short name="BUFFERS">Buffers</short>
    <short name="BUFFER">Buffer</short>
    <short name="ADDRESS">Address</short>
    <short name="BYTESTREAM">ByteStream</short>
    <short name="BYTES">Bytes</short>
    <short name="BYTE">Byte</short>
    <short name="UINT8">UInt8</short>
    <short name="UINT">UInt</short>
    <short name="SINT">SInt</short>
    <short name="UNORM">UNorm</short>
    <short name="SNORM">SNorm</short>
    <short name="SRGB">SRgb</short>
    <short name="ADJACENCY">WithAdjacency</short>
    <short name="ADJ">WithAdjacency</short>
    <short name="IA">InputAssembly</short>
    <short name="VS">VertexShader</short>
    <short name="PS">PixelShader</short>
    <short name="HS">HullShader</short>
    <short name="DSP">Dsp</short>
    <short name="SETUP">Setup</short>
    <short name="SUBSET">Subset</short>
    <short name="UNBIND">Unbind</short>
    <short name="DELETING">Deleting</short>
    <short name="OM">OutputMerger</short>
    <short name="DS">DomainShader</short>
    <short name="GS">GeometryShader</short>
    <short name="RS">Rasterizer</short>
    <short name="CS">ComputeShader</short>
    <short name="OPTION">Option</short>
    <short name="OPTIONS">Options</short>
    <short name="BACKFACE">Backface</short>
    <short name="SINGLETHREADED">SingleThreaded</short>
    <short name="GEOMETRY">Geometry</short>
    <short name="DISPLAYING">Displaying</short>
    <short name="DISPLAY">Display</short>
    <short name="FINISHING">Finishing</short>
    <short name="FINISHED">Finished</short>
    <short name="FINISH">Finish</short>
    <short name="DEFERRED">Deferred</short>
    <short name="CONTEXT">Context</short>
    <short name="COMPUTE">Compute</short>
    <short name="READER">Reader</short>
    <short name="SOURCE">Source</short>
    <short name="SOLID">Solid</short>
    <short name="SO">StreamOutput</short>
    <short name="OP">Operation</short>
    <short name="OPAQUE">Opaque</short>
    <short name="OPACITY">Opacity</short>
    <short name="OPTIMIZATIONS">Optimizations</short>
    <short name="OPTIMIZATION">Optimization</short>
    <short name="OPERATION">Operation</short>
    <short name="INVERSE">Inverse</short>
    <short name="INV">Inverse</short>
    <short name="SRC">Source</short>
    <short name="SRC1">SecondarySource</short>
    <short name="SATURATION">Saturation</short>
    <short name="SATURATE">Saturate</short>
    <short name="SAT">Saturate</short>
    <short name="WITHOUT">Without</short>
    <short name="WITHIN">Within</short>
    <short name="INITIALIZATION">Initialization</short>
    <short name="MISCELLANEOUS">Miscellaneous</short>
    <short name="WITH">With</short>
    <short name="STREAMOUTPUT">StreamOutput</short>
    <short name="STREAM">Stream</short>
    <short name="STREAMS">Streams</short>
    <short name="ROTATION">Rotation</short>
    <short name="DESTINATION">Destination</short>
    <short name="DESTROY">Destroy</short>
    <short name="DEST">Destination</short>
    <short name="REVERB">Reverb</short>
    <short name="VIDEO">Video</short>
    <short name="PROCESSOR">Processor</short>
    <short name="REVERSE">Reverse</short>
    <short name="REV">Reverse</short>
    <short name="MAXIMUM">Maximum</short>
    <short name="MAX">Maximum</short>
    <short name="MINIMUM">Minimum</short>
    <short name="MIN">Minimum</short>
    <short name="MINIFI">Min</short>
    <short name="INCR">Increment</short>
    <short name="DECLARATION">Declaration</short>
    <short name="DECLARE">Declare</short>
    <short name="DECL">Declaration</short>
    <short name="INCREASING">Increasing</short>
    <short name="DECREASING">Decreasing</short>
    <short name="DECR">Decrement</short>
    <short name="STENCILOP">StencilOperation</short>
    <short name="STENCIL">Stencil</short>
    <short name="RESOURCES">Resources</short>
    <short name="RESOURCE">Resource</short>
    <short name="VIEWS">Views</short>
    <short name="MIPLEVELS">MipLevels</short>
    <short name="VIEW">View</short>
    <short name="SUB">Sub</short>
    <short name="SUBSTITUTION">Substitution</short>
    <short name="CBF">ConstantBuffer</short>
    <short name="INFORMATION">Information</short>
    <short name="INFO">Information</short>
    <short name="DESC1">Description1</short>
    <short name="DESC2">Description2</short>
    <short name="DISASM">Disassembly</short>
    <short name="FFT">FastFourierTransform</short>
    <short name="DC">DeviceContext</short>
    <short name="LINEAR">Linear</short>
    <short name="LINESTRIP">LineStrip</short>
    <short name="LINES">Lines</short>
    <short name="LINE">Line</short>
    <short name="LIST">List</short>
    <short name="LISTENER">Listener</short>
    <short name="STRIP">Strip</short>    
    <short name="POINTERS">Pointers</short>
    <short name="POINTER">Pointer</short>
    <short name="POINTS">Points</short>
    <short name="POINT">Point</short>
    <short name="TRIANGLE">Triangle</short>
    <short name="TGSM">ThreadGroupSharedMemory</short>
    <short name="IUNKNOWN">IUnknown</short>
    <short name="UINT32">UInt32</short>
    <short name="UINT64">UInt64</short>
  </naming>

  <!-- SharpDX global types -->
  <extension>
    <context>sharpdx-core-ext</context>
    <context>sharpdx-core</context>
    <context>winerror</context>
    <create-cpp enum="SHARPDX_ERRORCODE" macro="ERROR_(.*)" />
    <context-clear/>

    <define enum="System.IO.SeekOrigin" sizeof="4" />
    <define struct="SharpDX.Mathematics.Interop.RawViewport" sizeof="16" />
    <define struct="SharpDX.Mathematics.Interop.RawViewportF" sizeof="16" />
    <define struct="SharpDX.DrawingRectangle" sizeof="16" />
    <define struct="SharpDX.DrawingRectangleF" sizeof="16" />
    <define struct="SharpDX.Size2F" sizeof="8" />
    <define struct="SharpDX.Size2" sizeof="8" />
    <define struct="SharpDX.Mathematics.Interop.RawVector2" sizeof="8" />
    <define struct="SharpDX.Mathematics.Interop.RawPoint" sizeof="8" />
    <define struct="SharpDX.Result" sizeof="4" />
    <define struct="SharpDX.PointerSize" sizeof="8" />
    <define struct="SharpDX.Mathematics.Interop.RawMatrix" sizeof="64" />
    <define struct="SharpDX.Mathematics.Interop.RawMatrix3x2" sizeof="24" />
    <define struct="SharpDX.Mathematics.Interop.RawVector2" sizeof="8" />
    <define struct="SharpDX.Mathematics.Interop.RawVector3" sizeof="12" />
    <define struct="SharpDX.Mathematics.Interop.RawVector4" sizeof="16" />
    <define struct="SharpDX.Color" sizeof="4" />
    <define struct="SharpDX.Mathematics.Interop.RawColorBGRA" sizeof="4" />
    <define struct="SharpDX.Mathematics.Interop.RawColor3" sizeof="12" />
    <define struct="SharpDX.Mathematics.Interop.RawColor4" sizeof="16" />
    <define struct="SharpDX.Mathematics.Interop.RawQuaternion" sizeof="16" />
    <define struct="SharpDX.Mathematics.Interop.RawPlane" sizeof="16" />
    <define struct="SharpDX.Mathematics.Interop.RawBox" sizeof="16" />

    <define struct="SharpDX.Win32Native.TextMetric" sizeof="32"/> <!-- TODO calculate sizeof -->
    <define struct="SharpDX.Win32Native.TextMetricA" sizeof="32"/> <!-- TODO calculate sizeof -->
    <define struct="SharpDX.DirectWrite.GdiInterop.LogFont" sizeof="32"/> <!-- TODO calculate sizeof -->

    <define struct="SharpDX.DataRectangle" sizeof="12" />
    <define struct="SharpDX.DataBox" sizeof="16" />
    <define struct="SharpDX.Mathematics.Interop.RawBool" sizeof="4" />
    <define struct="SharpDX.Mathematics.Interop.RawBool4" sizeof="16" />
    <define struct="SharpDX.Mathematics.Interop.RawInt3" sizeof="12" />
    <define struct="SharpDX.Mathematics.Interop.RawInt4" sizeof="16" />
    <define struct="SharpDX.Mathematics.Interop.RawRectangle" sizeof="16" />
    <define struct="SharpDX.Mathematics.Interop.RawRectangleF" sizeof="16" />
    <define struct="SharpDX.Multimedia.WaveFormat" sizeof="18" marshal="true" />
    <define struct="SharpDX.Multimedia.WaveFormatExtensible" sizeof="18"  marshal="true" custom-new="true"/>
    <define struct="SharpDX.FunctionCallback" sizeof="8" />
    <define interface="SharpDX.ComObject" />
    <define interface="SharpDX.Direct3D.Blob"/>
    <define interface="SharpDX.Win32.PropertyBag"/>
    <define struct="SharpDX.Win32.SecurityAttributes" sizeof="16" />
		<define struct="SharpDX.Win32.NativeMessage" sizeof="28" />

    <define struct="SharpDX.Win32.Variant" sizeof="16"/>
    <define struct="SharpDX.Win32.BitmapInfoHeader" sizeof="40"/>
    
  </extension>

  <!--
    // *****************************************************************
    // Bindings
    // *****************************************************************
    -->
  <bindings>
    <!-- Primitive bindings -->
    <bind from="void" to="System.Void" />
    <bind from="int" to="System.Int32" />
    <bind from="unsigned int" to="System.Int32" />
    <bind from="short" to="System.Int16" />
    <bind from="unsigned short" to="System.Int16" />
    <bind from="unsigned char" to="System.Byte" />
    <bind from="longlong" to="System.Int64" />
    <bind from="unsigned longlong" to="System.Int64" />
    <bind from="float" to="System.Single" />
    <bind from="double" to="System.Double" />
    <bind from="bool" to="System.Boolean" />

    <!-- SharpDX bindings -->
    <bind from="SHARPDX_USHORT" to="System.UInt16" />
    <bind from="SHARPDX_BOOL4" to="SharpDX.Mathematics.Interop.RawBool4" />
    <bind from="SHARPDX_INT3" to="SharpDX.Mathematics.Interop.RawInt3" />
    <bind from="SHARPDX_INT4" to="SharpDX.Mathematics.Interop.RawInt4" />
    <bind from="SHARPDX_COLOR4" to="SharpDX.Mathematics.Interop.RawColor4" />
    <bind from="SHARPDX_VECTOR4" to="SharpDX.Mathematics.Interop.RawVector4" />
    <bind from="SHARPDX_MATRIX" to="SharpDX.Mathematics.Interop.RawMatrix" />
    <bind from="SHARPDX_SEEKORIGIN" to="System.IO.SeekOrigin" />

    <!-- Global D3DX/D3D bindings -->
    <bind from="D3DCOLORVALUE" to="SharpDX.Mathematics.Interop.RawColor4" />
    <bind from="D3DXCOLOR" to="SharpDX.Mathematics.Interop.RawColor4" />
    <bind from="D3DXMATRIX" to="SharpDX.Mathematics.Interop.RawMatrix" />
    <bind from="D3DMATRIX" to="SharpDX.Mathematics.Interop.RawMatrix" />
    <bind from="D3DXVECTOR2" to="SharpDX.Mathematics.Interop.RawVector2" />
    <bind from="D3DVECTOR" to="SharpDX.Mathematics.Interop.RawVector3" />
    <bind from="D3DXVECTOR3" to="SharpDX.Mathematics.Interop.RawVector3" />
    <bind from="D3DXVECTOR4" to="SharpDX.Mathematics.Interop.RawVector4" />
    <bind from="D3DXQUATERNION" to="SharpDX.Mathematics.Interop.RawQuaternion" />
    <bind from="D3DXPLANE" to="SharpDX.Mathematics.Interop.RawPlane" />
    <bind from="D3DCOLOR" to="SharpDX.Mathematics.Interop.RawColorBGRA"/>
    <bind from="D3DXFLOAT16" to="System.Int32" />
    <bind from="D3DXVECTOR2_16F" to="System.Int32" />
    <bind from="D3DXVECTOR3_16F" to="System.Int32" />
    <bind from="D3DXVECTOR4_16F" to="System.Int32" />
    <bind from="D3D_OMAC" to="System.Guid" />
    <bind from="D3DRECT" to="SharpDX.Mathematics.Interop.RawRectangle" />

    <!-- DirectX 11.2 structure -->
    <ifdef name="DIRECTX11_2">
      <bind from="DXGI_MATRIX_3X2_F" to="SharpDX.Mathematics.Interop.RawMatrix3x2" />
    </ifdef>

    <!-- Win32 bindings -->
    <bind from="INT_PTR" to="System.IntPtr" />
    <bind from="UINT_PTR" to="System.IntPtr" />
    <bind from="LONG_PTR" to="System.IntPtr" />
    <bind from="ULONG_PTR" to="System.IntPtr" />
    <bind from="HANDLE_PTR" to="System.IntPtr" />    

    <bind from="LPGLYPHMETRICSFLOAT" to="System.IntPtr" />
    <bind from="WAVEFORMATEX" to="SharpDX.Multimedia.WaveFormat" />
    <bind from="tWAVEFORMATEX" to="SharpDX.Multimedia.WaveFormat" />    
    <bind from="WAVEFORMATEXTENSIBLE" to="SharpDX.Multimedia.WaveFormatExtensible" />
    <bind from="POINT" to="SharpDX.Mathematics.Interop.RawPoint" />
    <bind from="RECT" to="SharpDX.Mathematics.Interop.RawRectangle" />
    <bind from="BOOL" to="SharpDX.Mathematics.Interop.RawBool"/>
    <bind from="HACCEL" to="System.IntPtr"/>    
    <bind from="HWND" to="System.IntPtr"/>
    <bind from="HDC" to="System.IntPtr"/>
    <bind from="HICON" to="System.IntPtr"/>
    <bind from="HKEY" to="System.IntPtr"/>
    <bind from="HBITMAP" to="System.IntPtr"/>
    <bind from="HINSTANCE" to="System.IntPtr"/>
    <bind from="HMONITOR" to="System.IntPtr"/>
    <bind from="HPALETTE" to="System.IntPtr"/>
    <bind from="LUID" to="System.Int64"/>
    <bind from="LARGE_INTEGER" to="System.Int64"/>
    <bind from="ULARGE_INTEGER" to="System.Int64"/>    
    <bind from="HRESULT" to="SharpDX.Result" />
    <bind from="FILETIME" to="System.Int64" />
    <bind from="GUID" to="System.Guid" />
    <bind from="COLORREF" to="SharpDX.Mathematics.Interop.RawColor4" />
    <bind from="__function__stdcall" to="SharpDX.FunctionCallback" />
    <bind from="SIZE" to="SharpDX.Size2" />
    <bind from="SIZE_T" to="SharpDX.PointerSize" marshal="System.IntPtr"/>
    <bind from="SSIZE_T" to="SharpDX.PointerSize" marshal="System.IntPtr"/>
		<bind from="MSG" to="SharpDX.Win32.NativeMessage" />

    <bind from="SECURITY_ATTRIBUTES" to="SharpDX.Win32.SecurityAttributes"/>
    
    <!-- todo Color 8 bit must be created-->
    <bind from="RGBQUAD" to="System.Int32"/>

    <!-- unsupported type yet -->
    <bind from="HALF_PTR" to="SharpDX.Win32.Unsupported.HALF_PTR"/>
    <bind from="UHALF_PTR" to="SharpDX.Win32.Unsupported.UHALF_PTR"/>
    
    <bind from="BITMAPINFOHEADER" to="SharpDX.Win32.BitmapInfoHeader"/>
    <bind from="VIDEOINFOHEADER" to="SharpDX.Win32.Unsupported.VideoInfoHeader"/>
    <bind from="AM_MEDIA_TYPE" to="SharpDX.Win32.Unsupported.AMMediaType"/>
    <bind from="RPC_MESSAGE" to="SharpDX.Win32.Unsupported.RpcMessage"/>
    <bind from="SAFEARRAY" to="SharpDX.Win32.Unsupported.SafeArray"/>
    <bind from="VARIANT" to="SharpDX.Win32.Variant"/>
    <bind from="PROPVARIANT" to="SharpDX.Win32.Variant"/>

    <!-- todo create those structures -->
    <bind from="RGNDATA" to="System.IntPtr"/>
    <bind from="TEXTMETRICW" to="SharpDX.Win32Native.TextMetric"/>
    <bind from="TEXTMETRICA" to="SharpDX.Win32Native.TextMetricA"/>
    <bind from="LOGFONTW" to="SharpDX.DirectWrite.GdiInterop.LogFont"/>

    <!-- Win32 structures -->
    <bind from="DISPPARAMS" to="System.Runtime.InteropServices.ComTypes.DISPPARAMS"/>
    <bind from="EXCEPINFO" to="System.Runtime.InteropServices.ComTypes.EXCEPINFO"/>

    <!-- Root IUnknown interface -->
    <bind from="IUnknown" to="SharpDX.ComObject" />
    <bind from="IDispatch" to="SharpDX.ComDispatch" />
    <bind from="IPersist" to="SharpDX.ComPersistBase" />
    <bind from="IPropertyBag" to="SharpDX.ComPropertyBag" />

    <!-- COM interfaces not directly used -->
    <bind from="ITypeInfo" to="SharpDX.ComObject" />
    <bind from="IErrorLog" to="SharpDX.ComObject" />
    <bind from="IMoniker" to="SharpDX.ComObject" />
    <bind from="IEnumMoniker" to="SharpDX.ComObject" />
    <bind from="IBindCtx" to="SharpDX.ComObject" />
    <bind from="IRpcStubBuffer" to="SharpDX.ComObject"/>
    <bind from="IRpcChannelBuffer" to="SharpDX.ComObject"/>
    <bind from="IPropertyStore" to="SharpDX.ComObject"/>
    <bind from="IPropertyBag2" to="SharpDX.Win32.PropertyBag"/>
    <bind from="IClassFactory" to="SharpDX.ComObject"/>
    <bind from="IEnumUnknown" to="SharpDX.ComObject"/>
    <bind from="IEnumString" to="SharpDX.ComObject"/>
    <bind from="INamedPropertyStore" to="SharpDX.ComObject"/>
  </bindings>  

  <!-- SharpDX global mapping -->
  <mapping>
    <context>sharpdx-core-ext</context>
    <context>sharpdx-core</context>
    <context>winerror</context>
    <map enum="SHARPDX_ERRORCODE" assembly="SharpDX" namespace="SharpDX.Win32" name="ErrorCode"/>
    <map enum-item="ERROR_(.*)" name-tmp="$1" naming="noexpand"/>
    <context-clear/>

    <!--
    // *****************************************************************
    // Global documentation link
    // *****************************************************************
    -->
    <map doc="S_OK" name="SharpDX.Result.Ok"/>
    <map doc="FALSE" name="SharpDX.Result.False"/>
    <map doc="NULL" name="&lt;c&gt;null&lt;/c&gt;"/>

    <!--
    // *****************************************************************
    // Modify all enums
    // *****************************************************************
    -->
    <remove enum-item=".*_FORCE_DWORD" />
    <remove enum-item=".*_FORCE_UINT" />

    <!--
    // *****************************************************************
    // Modify all fields
    // *****************************************************************
    -->
    <map field=".*::(.*)DescW?" name="$1Description" />
    <map field=".*::(.*)Desc1" name="$1Description1" />
    <map field=".*::(.*)Desc2" name="$1Description2" />

    <!--
    // *****************************************************************
    // Modify all methods
    // *****************************************************************
    -->
    <map method=".*::(.*)DescW?" name="$1Description" />
    <map method=".*::(.*)Desc1" name="$1Description1" />
    <map method=".*::(.*)Desc2" name="$1Description2" />
    <map method=".*GetType" name="GetTypeInfo" />

    <!--
    // Some global macros are overriding method names
    -->
    <map method=".*::GetTextMetricsW" name="GetTextMetrics" />
    <map method=".*::PreloadTextW" name="PreloadText" />
    <map method=".*::GetMessageW" name="GetMessage" />
    <map method=".*::DrawTextW" name="DrawText" />
    <map method=".*::GetGlyphIndicesW" name="GetGlyphIndices" />

    <!-- Map IStream -->
    <ifdef name="DIRECTX11_1">
      <context>objidlbase</context>
    </ifdef>
    <ifndef name="DIRECTX11_1">
      <context>objidl</context>
    </ifndef>

    <context>wtypes</context>
    <map struct="STATSTG" name="StorageStatistics" />

    <map enum="STGC" name="CommitFlags" flags="true"/>
    <map enum-item="STGC_(.*)" name-tmp="$1"/>
    <map enum-item="STGC_ONLYIFCURRENT" name="OnlyCurrent"/>
    <map enum-item="STGC_DANGEROUSLYCOMMITMERELYTODISKCACHE" name="DangerouslyCommitMerelyToDiskCache"/>

    <map enum="LOCKTYPE" name="LockType" flags="true"/>
    <map enum-item="LOCK_(.*)" name-tmp="$1"/>
    <map enum-item="LOCK_ONLYONCE" name="OnlyOnce"/>

    <map enum="STATFLAG" name="StorageStatisticsFlags"/>
    <map enum-item="STATFLAG_DEFAULT" name="Default"/>
    <map enum-item="STATFLAG_NONAME" name="NoName"/>
    <remove enum-item="STATFLAG_NOOPEN"/>

    <map interface="ISequentialStream" name="IStreamBase" callback-visibility="public" callback="true" callback-dual="true" callback-name="ComStreamBase"/>
    <map param="ISequentialStream::Read::pcbRead" return="true"/>
    <map param="ISequentialStream::Write::pcbWritten" return="true"/>
    <map method="ISequentialStream::.*" keep-implement-public="true"/>

    <map interface="IStream" name="IStream" callback-visibility="public" callback="true" callback-dual="true" callback-name="ComStream"/>
    <map param="IStream::Seek::dwOrigin" type="SHARPDX_SEEKORIGIN"/>
    <map param="IStream::Seek::plibNewPosition" return="true"/>
    <map param="IStream::CopyTo::pcbRead" attribute="out" return="true"/>
    <map param="IStream::CopyTo::pcbWritten" attribute="out"/>
    <map param="IStream::Commit::grfCommitFlags" type="STGC"/>
    <map param="IStream::.*::dwLockType" type="LOCKTYPE"/>
    <map method="IStream::Stat" name="GetStatistics" />
    <map param="IStream::Stat::pstatstg" attribute="out" return="true"/>
    <map param="IStream::Stat::grfStatFlag" type="STATFLAG"/>
    <map param="IStream::Clone::ppstm" return="true"/>
    <map method="IStream::.*" keep-implement-public="true"/>
    
    <context-clear/>
  </mapping>
=======
<?xml version="1.0" encoding="utf-8"?>
<!--
// Copyright (c) 2010-2013 SharpDX - Alexandre Mutel
// 
// Permission is hereby granted, free of charge, to any person obtaining a copy
// of this software and associated documentation files (the "Software"), to deal
// in the Software without restriction, including without limitation the rights
// to use, copy, modify, merge, publish, distribute, sublicense, and/or sell
// copies of the Software, and to permit persons to whom the Software is
// furnished to do so, subject to the following conditions:
// 
// The above copyright notice and this permission notice shall be included in
// all copies or substantial portions of the Software.
// 
// THE SOFTWARE IS PROVIDED "AS IS", WITHOUT WARRANTY OF ANY KIND, EXPRESS OR
// IMPLIED, INCLUDING BUT NOT LIMITED TO THE WARRANTIES OF MERCHANTABILITY,
// FITNESS FOR A PARTICULAR PURPOSE AND NONINFRINGEMENT. IN NO EVENT SHALL THE
// AUTHORS OR COPYRIGHT HOLDERS BE LIABLE FOR ANY CLAIM, DAMAGES OR OTHER
// LIABILITY, WHETHER IN AN ACTION OF CONTRACT, TORT OR OTHERWISE, ARISING FROM,
// OUT OF OR IN CONNECTION WITH THE SOFTWARE OR THE USE OR OTHER DEALINGS IN
// THE SOFTWARE.
-->
<config id="sharpdx-core" xmlns="urn:SharpGen.Config">
  <depends>sharpdx-root</depends>

  <namespace>SharpDX</namespace>
  <assembly>SharpDX</assembly>

  <ifdef name="DIRECTX11_1">
    <include file="objidlbase.h" namespace="SharpDX.Win32" output="Win32">
      <attach>STATSTG</attach>
      <attach>tagLOCKTYPE</attach>
      <attach>LOCKTYPE</attach>
      <attach>ISequentialStream</attach>
      <attach>IStream</attach>
    </include>
  </ifdef>

  <ifndef name="DIRECTX11_1">
    <include file="objidl.h" namespace="SharpDX.Win32" output="Win32">
      <attach>STATSTG</attach>
      <attach>tagLOCKTYPE</attach>
      <attach>LOCKTYPE</attach>
      <attach>ISequentialStream</attach>
      <attach>IStream</attach>
    </include>
  </ifndef>

  <include file="wtypes.h" namespace="SharpDX.Win32" output="Win32">
    <attach>tagSTGC</attach>
    <attach>STGC</attach>
    <attach>STATFLAG</attach>    
  </include>

  <include file="winerror.h" namespace="SharpDX.Win32" output="Win32"/>

  <!-- SharpDX global naming -->
  <naming>
    <short name="ASPECT">Aspect</short>
    <short name="BYTECODE">Bytecode</short>
    <short name="HULL">Hull</short>
    <short name="VERTEX">Vertex</short>
    <short name="RATIONAL">Rational</short>
    <short name="RATIO">Ratio</short>
    <short name="PIXELSHADER">PixelShader</short>
    <short name="PIXELS">Pixels</short>
    <short name="PIXEL">Pixel</short>
    <short name="DOMAIN">Domain</short>
    <short name="GEOMETRY">Geometry</short>
    <short name="AUDIO">Audio</short>
    <short name="FORCED">Forced</short>
    <short name="FORCE">Force</short>
    <short name="REVOKED">Revoked</short>
    <short name="OMAC">Omac</short>    
    <short name="SOUNDBANK">Soundbank</short>
    <short name="SOUND">Sound</short>
    <short name="NOTIFICATION">Notification</short>
    <short name="POSITIVE">Positive</short>
    <short name="NEGATIVE">Negative</short>
    <short name="SCISSORS">Scissors</short>
    <short name="SCISSOR">Scissor</short>
    <short name="BITRATE">BitRate</short>
    <short name="VBR">VariableBitRate</short>
    <short name="WRITE">Write</short>
    <short name="WRITER">Writer</short>
    <short name="ALLOWING">Allowing</short>
    <short name="ALLOW">Allow</short>
    <short name="AUTHENTICATED">Authenticated</short>
    <short name="QUERYING">Querying</short>
    <short name="QUERY">Query</short>
    <short name="CHECKER">Checker</short>
    <short name="CLEANUP">Cleanup</short>
    <short name="CLEAN">Clean</short>
    <short name="ALLOCATION">Allocation</short>
    <short name="ALL">All</short>
    <short name="DATA">Data</short>
    <short name="PREFER">Prefer</short>
    <short name="EMPTY">Empty</short>
    <short name="FULLY">Fully</short>
    <short name="FULL">Full</short>
    <short name="VBV">VertexBufferView</short>
    <short name="VB">VertexBuffer</short>
    <short name="IBV">IndexBufferView</short>
    <short name="IB">IndexBuffer</short>
    <short name="CHECKING">Checking</short>
    <short name="CHECK">Check</short>
    <short name="NOTHING">Nothing</short>
    <short name="DST">Destination</short>
    <short name="ENCRYPTION">Encryption</short>
    <short name="ENQUEUE">Enqueue</short>
    <short name="WRONG">Wrong</short>
    <short name="CERTIFICATE">Certificate</short>
    <short name="GETCRYPTOSESSION">GetCryptoSession</short>
    <short name="MONOOFFSET">MonoOffset</short>
    <short name="STREAMSELECTOR">StreamSelector</short>
    <short name="STREAMSOURCE">StreamSource</short>
    <short name="FLIP">Flip</short>
    <short name="BUFFERING">Buffering</short>
    <short name="OPM">Opm</short>
    <short name="MEDIA">Media</short>
    <short name="MEDIATYPE">MediaType</short>
    <short name="INVALIDATED">Invalidated</short>
    <short name="INVALIDATE">Invalidate</short>
    <short name="BUFFERSIZE">BufferSize</short>
    <short name="OPTIONAL">Optional</short>    
    <short name="SORT">Sort</short>
    <short name="AND">And</short>
    <short name="RGBA">Rgba</short>
    <short name="RGB">Rgb</short>
    <short name="ARGB">Argb</short>
    <short name="OUTDUPL">OutputDuplicate</short>
    <short name="TARGETS">Targets</short>
    <short name="TARGET">Target</short>
    <short name="TOOL">Tool</short>
    <short name="NONSTANDARD">NonStandard</short>
    <short name="ELEMENTS">Elements</short>
    <short name="SUBSCRIPT">Subscript</short>
    <short name="OPPORTUNITY">Opportunity</short>
    <short name="CLASSIC">Classic</short>
    <short name="INITIALS">Initials</short>
    <short name="DRAWN">Drawn</short>
    <short name="PARAMS">Parameters</short>
    <short name="POINTED">Pointed</short>
    <short name="INFORMATIONAL">Informational</short>
    <short name="COPYRIGHT">Copyright</short>
    <short name="NOTATION">Notation</short>
    <short name="CONTEXTUAL">Contextual</short>
    <short name="LOGICAL">Logical</short>
    <short name="LOGIC">Logic</short>
    <short name="SAMPLER">Sampler</short>
    <short name="SAMPLERS">Samplers</short>
    <short name="SAMPLERSTATE">SamplerState</short>
    <short name="REGION">Region</short>
    <short name="COPYING">Copying</short>
    <short name="COPY">Copy</short>
    <short name="CHANGED">Changed</short>
    <short name="VIEWPORTS">Viewports</short>
    <short name="VIEWPORT">Viewport</short>
    <short name="ADJUST">Adjust</short>
    <short name="ADJUSTMENT">Adjustment</short>
    <short name="STEREO">Stereo</short>
    <short name="STREAMSTEREO">StreamStereo</short>
    <short name="NOTICE">Notice</short>
    <short name="MINUS">Minus</short>
    <short name="STREAMING">Streaming</short>
    <short name="SOME">Some</short>
    <short name="ALPHA">Alpha</short>
    <short name="OUTPUT">Output</short>
    <short name="UPDATES">Updates</short>
    <short name="UPDATE">Update</short>
    <short name="COLORIMETRIC">Colorimetric</short>
    <short name="COLOR">Color</short>
    <short name="BACKGROUND">Background</short>
    <short name="FRAME">Frame</short>
    <short name="FRAMES">Frames</short>
    <short name="FRAMESTEP">FrameStep</short>
    <short name="FUTURE">Future</short>
    <short name="FIRST">First</short>
    <short name="DOWNLOADED">Downloaded</short>
    <short name="DOWNLOAD">Download</short>
    <short name="BALANCED">Balanced</short>
    <short name="BALANCE">Balance</short>
    <short name="METADATA">Metadata</short>
    <short name="QUEUED">Queued</short>
    <short name="QUEUE">Queue</short>
    <short name="PURGE">Purge</short>
    <short name="VOLUMES">Volumes</short>
    <short name="VOLUME">Volume</short>
    <short name="DURATION">Duration</short>
    <short name="RATE">Rate</short>
    <short name="TIMEUPDATE">TimeUpdate</short>
    <short name="CANPLAY">CanPlay</short>
    <short name="LOADING">Loading</short>
    <short name="LOADED">Loaded</short>
    <short name="LOAD">Load</short>
    <short name="STABLE">Stable</short>
    <short name="WAITFOR">WaitFor</short>
    <short name="WAIT">Wait</short>
    <short name="WAITING">Waiting</short>
    <short name="RECTANGLE">Rectangle</short>
    <short name="RECTS">Rectangles</short>
    <short name="RECT">Rectangle</short>
    <short name="INPUTS">Inputs</short>
    <short name="INPUT">Input</short>
    <short name="BLENDABLE">Blendable</short>
    <short name="BLENDING">Blending</short>
    <short name="BLEND">Blend</short>
    <short name="DECRYPTION">Decryption</short>
    <short name="SOCKET">Socket</short>
    <short name="LOCATION">Location</short>
    <short name="INDEXER">Indexer</short>
    <short name="INDEX">Index</short>
    <short name="INDEXED">Indexed</short>
    <short name="INSTANCE">Instance</short>
    <short name="INSTANCED">Instanced</short>
    <short name="ONCE">Once</short>
    <short name="MIRROR">Mirror</short>
    <short name="UNORDERED">Unordered</short>
    <short name="ACCESSIBILITY">Accessibility</short>
    <short name="ACCESSIBLE">Accessible</short>
    <short name="ACCESS">Access</short>
    <short name="EXTENSION">Extension</short>
    <short name="DOUBLES">Doubles</short>
    <short name="DOUBLE">Double</short>
    <short name="OPENING">Opening</short>
    <short name="OPS">Operations</short>
    <short name="OPEN">Open</short>
    <short name="CHANGE">Change</short>
    <short name="CLASSIFICATION">Classification</short>
    <short name="CLASS">Class</short>
    <short name="SLOTS">Slots</short>
    <short name="SLOT">Slot</short>
    <short name="Open">Open</short>
    <short name="INVERTED">Inverted</short>
    <short name="INVERT">Invert</short>
    <short name="SUBTRACT">Subtract</short>
    <short name="SOFTWARE">Software</short>
    <short name="SOFT">Soft</short>
    <short name="INDIRECT">Indirect</short>
    <short name="INVALID">Invalid</short>
    <short name="OPTIMIZATION">Optimization</short>
    <short name="OPTIMAL">Optimal</short>
    <short name="OPT">Optimization</short>
    <short name="HAZARDS">Hazards</short>
    <short name="HAZARD">Hazard</short>
    <short name="OUTOF">OufOf</short>
    <short name="MEMORY">Memory</short>
    <short name="FREELY">Freely</short>
    <short name="FREE">Free</short>
    <short name="DATA">Data</short>
    <short name="CREATE">Create</short>
    <short name="MISC">Misc</short>
    <short name="CPU">Cpu</short>
    <short name="ACCESSIBLE">Accessible</short>
    <short name="ACCESS">Access</short>
    <short name="ARGUMENT">Argument</short>
    <short name="ARGS">Arguments</short>
    <short name="ARG">Argument</short>
    <short name="BLT">Blit</short>
    <short name="BINDABLE">Bindable</short>
    <short name="BINDING">Binding</short>
    <short name="BIND">Bind</short>
    <short name="INITIALIZE">Initialize</short>
    <short name="INITIAL">Initial</short>
    <short name="UNRECOGNIZED">Unrecognized</short>
    <short name="MSAA">MSAA</short>
    <short name="EXPECTED">Expected</short>
    <short name="UNEXPECTED">Unexpected</short>
    <short name="USAGE">Usage</short>
    <short name="NULL">Null</short>
    <short name="CONSTANTS">Constants</short>
    <short name="CONSTANT">Constant</short>
    <short name="LARGE">Large</short>
    <short name="LAST">Last</short>
    <short name="RENDERTARGETS">RenderTargets</short>
    <short name="RENDERTARGET">RenderTarget</short>
    <short name="SUPPORTED">Supported</short>
    <short name="UNSUPPORTED">Unsupported</short>
    <short name="FORMAT">Format</short>
    <short name="TOO">Too</short>
    <short name="DRAWABLE">Drawable</short>
    <short name="DRAWING">Drawing</short>
    <short name="DRAW">Draw</short>
    <short name="MANY">Many</short>
    <short name="OBJECTS">Objects</short>
    <short name="OBJECT">Object</short>
    <short name="SHADER">Shader</short>
    <short name="DEPTH">Depth</short>
    <short name="MISSING">Missing</short>
    <short name="ELEMENT">Element</short>
    <short name="NOTIFY">Notify</short>
    <short name="NOT">Not</short>
    <short name="SETTINGS">Settings</short>
    <short name="SETTING">Setting</short>
    <short name="PRIVATE">Private</short>
    <short name="MORE">More</short>
    <short name="GETTING">Getting</short>
    <short name="SETTING">Setting</short>
    <short name="GET">Get</short>
    <short name="SET">Set</short>
    <short name="DESCRIPTOR">Descriptor</short>
    <short name="DESCRIPTION">Description</short>
    <short name="DESC">Description</short>
    <short name="CBV">ConstantBufferView</short>
    <short name="CBUFFER">ConstantBuffer</short>
    <short name="TBUFFER">TextureBuffer</short>
    <short name="BUFFEREX">ExtendedBuffer</short>
    <short name="FUNCTION">Function</short>
    <short name="FUNC">Function</short>
    <short name="FLAGS">Flags</short>
    <short name="FLAG">Flags</short>
    <short name="SRV">ShaderResourceView</short>
    <short name="DSV">DepthStencilView</short>
    <short name="RTV">RenderTargetView</short>
    <short name="UAVS">UnorderedAccessViews</short>
    <short name="UAV">UnorderedAccessView</short>
    <short name="TEXTURE">Texture</short>
    <short name="TEXT">Text</short>
    <short name="CUBE">Cube</short>
    <short name="TEX">Texture</short>
    <short name="1D">1D</short>
    <short name="2D">2D</short>
    <short name="3D">3D</short>
    <short name="MS">Multisampled</short>
    <short name="RW">RW</short>
    <short name="ARRAYSIZE">ArraySize</short>    
    <short name="ARRAYSLICE">ArraySlice</short>    
    <short name="ARRAYS">Arrays</short>
    <short name="ARRAY">Array</short>
    <short name="BUFFERS">Buffers</short>
    <short name="BUFFER">Buffer</short>
    <short name="ADDRESS">Address</short>
    <short name="BYTESTREAM">ByteStream</short>
    <short name="BYTES">Bytes</short>
    <short name="BYTE">Byte</short>
    <short name="UINT8">UInt8</short>
    <short name="UINT">UInt</short>
    <short name="SINT">SInt</short>
    <short name="UNORM">UNorm</short>
    <short name="SNORM">SNorm</short>
    <short name="SRGB">SRgb</short>
    <short name="ADJACENCY">WithAdjacency</short>
    <short name="ADJ">WithAdjacency</short>
    <short name="IA">InputAssembly</short>
    <short name="VS">VertexShader</short>
    <short name="PS">PixelShader</short>
    <short name="HS">HullShader</short>
    <short name="DSP">Dsp</short>
    <short name="SETUP">Setup</short>
    <short name="SUBSET">Subset</short>
    <short name="UNBIND">Unbind</short>
    <short name="DELETING">Deleting</short>
    <short name="OM">OutputMerger</short>
    <short name="DS">DomainShader</short>
    <short name="GS">GeometryShader</short>
    <short name="RS">Rasterizer</short>
    <short name="CS">ComputeShader</short>
    <short name="OPTION">Option</short>
    <short name="OPTIONS">Options</short>
    <short name="BACKFACE">Backface</short>
    <short name="SINGLETHREADED">SingleThreaded</short>
    <short name="GEOMETRY">Geometry</short>
    <short name="DISPLAYING">Displaying</short>
    <short name="DISPLAY">Display</short>
    <short name="FINISHING">Finishing</short>
    <short name="FINISHED">Finished</short>
    <short name="FINISH">Finish</short>
    <short name="DEFERRED">Deferred</short>
    <short name="CONTEXT">Context</short>
    <short name="COMPUTE">Compute</short>
    <short name="READER">Reader</short>
    <short name="SOURCE">Source</short>
    <short name="SOLID">Solid</short>
    <short name="SOV">StreamOutputView</short>
    <short name="SO">StreamOutput</short>
    <short name="OP">Operation</short>
    <short name="OPAQUE">Opaque</short>
    <short name="OPACITY">Opacity</short>
    <short name="OPTIMIZATIONS">Optimizations</short>
    <short name="OPTIMIZATION">Optimization</short>
    <short name="OPERATION">Operation</short>
    <short name="INVERSE">Inverse</short>
    <short name="INV">Inverse</short>
    <short name="SRC">Source</short>
    <short name="SRC1">SecondarySource</short>
    <short name="SATURATION">Saturation</short>
    <short name="SATURATE">Saturate</short>
    <short name="SAT">Saturate</short>
    <short name="WITHOUT">Without</short>
    <short name="WITHIN">Within</short>
    <short name="INITIALIZATION">Initialization</short>
    <short name="MISCELLANEOUS">Miscellaneous</short>
    <short name="WITH">With</short>
    <short name="STREAMOUTPUT">StreamOutput</short>
    <short name="STREAM">Stream</short>
    <short name="STREAMS">Streams</short>
    <short name="ROTATION">Rotation</short>
    <short name="DESTINATION">Destination</short>
    <short name="DESTROY">Destroy</short>
    <short name="DEST">Destination</short>
    <short name="REVERB">Reverb</short>
    <short name="VIDEO">Video</short>
    <short name="PROCESSOR">Processor</short>
    <short name="REVERSE">Reverse</short>
    <short name="REV">Reverse</short>
    <short name="MAXIMUM">Maximum</short>
    <short name="MAX">Maximum</short>
    <short name="MINIMUM">Minimum</short>
    <short name="MIN">Minimum</short>
    <short name="MINIFI">Min</short>
    <short name="INCR">Increment</short>
    <short name="DECLARATION">Declaration</short>
    <short name="DECLARE">Declare</short>
    <short name="DECL">Declaration</short>
    <short name="INCREASING">Increasing</short>
    <short name="DECREASING">Decreasing</short>
    <short name="DECR">Decrement</short>
    <short name="STENCILOP">StencilOperation</short>
    <short name="STENCIL">Stencil</short>
    <short name="RESOURCES">Resources</short>
    <short name="RESOURCE">Resource</short>
    <short name="VIEWS">Views</short>
    <short name="MIPLEVELS">MipLevels</short>
    <short name="VIEW">View</short>
    <short name="SUB">Sub</short>
    <short name="SUBSTITUTION">Substitution</short>
    <short name="CBF">ConstantBuffer</short>
    <short name="INFORMATION">Information</short>
    <short name="INFO">Information</short>
    <short name="DESC1">Description1</short>
    <short name="DESC2">Description2</short>
    <short name="DISASM">Disassembly</short>
    <short name="FFT">FastFourierTransform</short>
    <short name="DC">DeviceContext</short>
    <short name="LINEAR">Linear</short>
    <short name="LINESTRIP">LineStrip</short>
    <short name="LINES">Lines</short>
    <short name="LINE">Line</short>
    <short name="LIST">List</short>
    <short name="LISTENER">Listener</short>
    <short name="STRIP">Strip</short>    
    <short name="POINTERS">Pointers</short>
    <short name="POINTER">Pointer</short>
    <short name="POINTS">Points</short>
    <short name="POINT">Point</short>
    <short name="TRIANGLE">Triangle</short>
    <short name="TGSM">ThreadGroupSharedMemory</short>
    <short name="IUNKNOWN">IUnknown</short>
    <short name="UINT32">UInt32</short>
    <short name="UINT64">UInt64</short>
  </naming>

  <!-- SharpDX global types -->
  <extension>
    <context>sharpdx-core-ext</context>
    <context>sharpdx-core</context>
    <context>winerror</context>
    <create-cpp enum="SHARPDX_ERRORCODE" macro="ERROR_(.*)" />
    <context-clear/>

    <define enum="System.IO.SeekOrigin" sizeof="4" />
    <define struct="SharpDX.Viewport" sizeof="16" />
    <define struct="SharpDX.ViewportF" sizeof="16" />
    <define struct="SharpDX.DrawingRectangle" sizeof="16" />
    <define struct="SharpDX.DrawingRectangleF" sizeof="16" />
    <define struct="SharpDX.Size2F" sizeof="8" />
    <define struct="SharpDX.Size2" sizeof="8" />
    <define struct="SharpDX.Vector2" sizeof="8" />
    <define struct="SharpDX.Point" sizeof="8" />
    <define struct="SharpDX.Result" sizeof="4" />
    <define struct="SharpDX.PointerSize" sizeof="8" />
    <define struct="SharpDX.Matrix" sizeof="64" />
    <define struct="SharpDX.Matrix3x2" sizeof="24" />
    <define struct="SharpDX.Vector2" sizeof="8" />
    <define struct="SharpDX.Vector3" sizeof="12" />
    <define struct="SharpDX.Vector4" sizeof="16" />
    <define struct="SharpDX.Color" sizeof="4" />
    <define struct="SharpDX.ColorBGRA" sizeof="4" />
    <define struct="SharpDX.Color3" sizeof="12" />
    <define struct="SharpDX.Color4" sizeof="16" />
    <define struct="SharpDX.Quaternion" sizeof="16" />
    <define struct="SharpDX.Plane" sizeof="16" />

    <define struct="SharpDX.Win32Native.TextMetric" sizeof="32"/> <!-- TODO calculate sizeof -->
    <define struct="SharpDX.Win32Native.TextMetricA" sizeof="32"/> <!-- TODO calculate sizeof -->
    <define struct="SharpDX.Win32Native.LogFont" sizeof="32"/> <!-- TODO calculate sizeof -->

    <define struct="SharpDX.DataRectangle" sizeof="12" />
    <define struct="SharpDX.DataBox" sizeof="16" />
    <define struct="SharpDX.Bool" sizeof="4" />
    <define struct="SharpDX.Bool4" sizeof="16" />
    <define struct="SharpDX.Int3" sizeof="12" />
    <define struct="SharpDX.Int4" sizeof="16" />
    <define struct="SharpDX.Rectangle" sizeof="16" />
    <define struct="SharpDX.RectangleF" sizeof="16" />
    <define struct="SharpDX.Multimedia.WaveFormat" sizeof="18" marshal="true" />
    <define struct="SharpDX.Multimedia.WaveFormatExtensible" sizeof="18"  marshal="true" custom-new="true"/>
    <define struct="SharpDX.FunctionCallback" sizeof="8" />
    <define interface="SharpDX.ComObject" />
    <define interface="SharpDX.Direct3D.Blob"/>
    <define interface="SharpDX.Win32.PropertyBag"/>
    <define struct="SharpDX.Win32.SecurityAttributes" sizeof="16" />
		<define struct="SharpDX.Win32.NativeMessage" sizeof="28" />

    <define struct="SharpDX.Win32.Variant" sizeof="16"/>
    <define struct="SharpDX.Win32.BitmapInfoHeader" sizeof="40"/>
    
  </extension>

  <!--
    // *****************************************************************
    // Bindings
    // *****************************************************************
    -->
  <bindings>
    <!-- Primitive bindings -->
    <bind from="void" to="System.Void" />
    <bind from="int" to="System.Int32" />
    <bind from="unsigned int" to="System.Int32" />
    <bind from="short" to="System.Int16" />
    <bind from="unsigned short" to="System.Int16" />
    <bind from="unsigned char" to="System.Byte" />
    <bind from="longlong" to="System.Int64" />
    <bind from="unsigned longlong" to="System.Int64" />
    <bind from="float" to="System.Single" />
    <bind from="double" to="System.Double" />
    <bind from="bool" to="System.Boolean" />

    <!-- SharpDX bindings -->
    <bind from="SHARPDX_USHORT" to="System.UInt16" />
    <bind from="SHARPDX_BOOL4" to="SharpDX.Bool4" />
    <bind from="SHARPDX_INT3" to="SharpDX.Int3" />
    <bind from="SHARPDX_INT4" to="SharpDX.Int4" />
    <bind from="SHARPDX_COLOR4" to="SharpDX.Color4" />
    <bind from="SHARPDX_VECTOR4" to="SharpDX.Vector4" />
    <bind from="SHARPDX_MATRIX" to="SharpDX.Matrix" />
    <bind from="SHARPDX_SEEKORIGIN" to="System.IO.SeekOrigin" />

    <!-- Global D3DX/D3D bindings -->
    <bind from="D3DCOLORVALUE" to="SharpDX.Color4" />
    <bind from="D3DXCOLOR" to="SharpDX.Color4" />
    <bind from="D3DXMATRIX" to="SharpDX.Matrix" />
    <bind from="D3DMATRIX" to="SharpDX.Matrix" />
    <bind from="D3DXVECTOR2" to="SharpDX.Vector2" />
    <bind from="D3DVECTOR" to="SharpDX.Vector3" />
    <bind from="D3DXVECTOR3" to="SharpDX.Vector3" />
    <bind from="D3DXVECTOR4" to="SharpDX.Vector4" />
    <bind from="D3DXQUATERNION" to="SharpDX.Quaternion" />
    <bind from="D3DXPLANE" to="SharpDX.Plane" />
    <bind from="D3DCOLOR" to="SharpDX.ColorBGRA"/>
    <bind from="D3DXFLOAT16" to="System.Int32" />
    <bind from="D3DXVECTOR2_16F" to="System.Int32" />
    <bind from="D3DXVECTOR3_16F" to="System.Int32" />
    <bind from="D3DXVECTOR4_16F" to="System.Int32" />
    <bind from="D3D_OMAC" to="System.Guid" />
    <bind from="D3DRECT" to="SharpDX.Rectangle" />

    <!-- DirectX 11.2 structure -->
    <ifdef name="DIRECTX11_2">
      <bind from="DXGI_MATRIX_3X2_F" to="SharpDX.Matrix3x2" />
    </ifdef>

    <!-- Win32 bindings -->
    <bind from="INT_PTR" to="System.IntPtr" />
    <bind from="UINT_PTR" to="System.IntPtr" />
    <bind from="LONG_PTR" to="System.IntPtr" />
    <bind from="ULONG_PTR" to="System.IntPtr" />
    <bind from="HANDLE_PTR" to="System.IntPtr" />    

    <bind from="LPGLYPHMETRICSFLOAT" to="System.IntPtr" />
    <bind from="WAVEFORMATEX" to="SharpDX.Multimedia.WaveFormat" />
    <bind from="tWAVEFORMATEX" to="SharpDX.Multimedia.WaveFormat" />    
    <bind from="WAVEFORMATEXTENSIBLE" to="SharpDX.Multimedia.WaveFormatExtensible" />
    <bind from="POINT" to="SharpDX.Point" />
    <bind from="RECT" to="SharpDX.Rectangle" />
    <bind from="BOOL" to="SharpDX.Bool"/>
    <bind from="HACCEL" to="System.IntPtr"/>    
    <bind from="HWND" to="System.IntPtr"/>
    <bind from="HDC" to="System.IntPtr"/>
    <bind from="HICON" to="System.IntPtr"/>
    <bind from="HKEY" to="System.IntPtr"/>
    <bind from="HBITMAP" to="System.IntPtr"/>
    <bind from="HINSTANCE" to="System.IntPtr"/>
    <bind from="HMONITOR" to="System.IntPtr"/>
    <bind from="HPALETTE" to="System.IntPtr"/>
    <bind from="LUID" to="System.Int64"/>
    <bind from="LARGE_INTEGER" to="System.Int64"/>
    <bind from="ULARGE_INTEGER" to="System.Int64"/>    
    <bind from="HRESULT" to="SharpDX.Result" />
    <bind from="FILETIME" to="System.Int64" />
    <bind from="GUID" to="System.Guid" />
    <bind from="COLORREF" to="SharpDX.Color4" />
    <bind from="__function__stdcall" to="SharpDX.FunctionCallback" />
    <bind from="SIZE" to="SharpDX.Size2" />
    <bind from="SIZE_T" to="SharpDX.PointerSize" marshal="System.IntPtr"/>
    <bind from="SSIZE_T" to="SharpDX.PointerSize" marshal="System.IntPtr"/>
		<bind from="MSG" to="SharpDX.Win32.NativeMessage" />

    <bind from="SECURITY_ATTRIBUTES" to="SharpDX.Win32.SecurityAttributes"/>
    
    <!-- todo Color 8 bit must be created-->
    <bind from="RGBQUAD" to="System.Int32"/>

    <!-- unsupported type yet -->
    <bind from="HALF_PTR" to="SharpDX.Win32.Unsupported.HALF_PTR"/>
    <bind from="UHALF_PTR" to="SharpDX.Win32.Unsupported.UHALF_PTR"/>
    
    <bind from="BITMAPINFOHEADER" to="SharpDX.Win32.BitmapInfoHeader"/>
    <bind from="VIDEOINFOHEADER" to="SharpDX.Win32.Unsupported.VideoInfoHeader"/>
    <bind from="AM_MEDIA_TYPE" to="SharpDX.Win32.Unsupported.AMMediaType"/>
    <bind from="RPC_MESSAGE" to="SharpDX.Win32.Unsupported.RpcMessage"/>
    <bind from="SAFEARRAY" to="SharpDX.Win32.Unsupported.SafeArray"/>
    <bind from="VARIANT" to="SharpDX.Win32.Variant"/>
    <bind from="PROPVARIANT" to="SharpDX.Win32.Variant"/>

    <!-- todo create those structures -->
    <bind from="RGNDATA" to="System.IntPtr"/>
    <bind from="TEXTMETRICW" to="SharpDX.Win32Native.TextMetric"/>
    <bind from="TEXTMETRICA" to="SharpDX.Win32Native.TextMetricA"/>
    <bind from="LOGFONTW" to="SharpDX.Win32Native.LogFont"/>

    <!-- Win32 structures -->
    <bind from="DISPPARAMS" to="System.Runtime.InteropServices.ComTypes.DISPPARAMS"/>
    <bind from="EXCEPINFO" to="System.Runtime.InteropServices.ComTypes.EXCEPINFO"/>

    <!-- Root IUnknown interface -->
    <bind from="IUnknown" to="SharpDX.ComObject" />
    <bind from="IDispatch" to="SharpDX.ComDispatch" />
    <bind from="IPersist" to="SharpDX.ComPersistBase" />
    <bind from="IPropertyBag" to="SharpDX.ComPropertyBag" />

    <!-- COM interfaces not directly used -->
    <bind from="ITypeInfo" to="SharpDX.ComObject" />
    <bind from="IErrorLog" to="SharpDX.ComObject" />
    <bind from="IMoniker" to="SharpDX.ComObject" />
    <bind from="IEnumMoniker" to="SharpDX.ComObject" />
    <bind from="IBindCtx" to="SharpDX.ComObject" />
    <bind from="IRpcStubBuffer" to="SharpDX.ComObject"/>
    <bind from="IRpcChannelBuffer" to="SharpDX.ComObject"/>
    <bind from="IPropertyStore" to="SharpDX.ComObject"/>
    <bind from="IPropertyBag2" to="SharpDX.Win32.PropertyBag"/>
    <bind from="IClassFactory" to="SharpDX.ComObject"/>
    <bind from="IEnumUnknown" to="SharpDX.ComObject"/>
    <bind from="IEnumString" to="SharpDX.ComObject"/>
    <bind from="INamedPropertyStore" to="SharpDX.ComObject"/>
  </bindings>  

  <!-- SharpDX global mapping -->
  <mapping>
    <context>sharpdx-core-ext</context>
    <context>sharpdx-core</context>
    <context>winerror</context>
    <map enum="SHARPDX_ERRORCODE" assembly="SharpDX" namespace="SharpDX.Win32" name="ErrorCode"/>
    <map enum-item="ERROR_(.*)" name-tmp="$1" naming="noexpand"/>
    <context-clear/>

    <!--
    // *****************************************************************
    // Global documentation link
    // *****************************************************************
    -->
    <map doc="S_OK" name="SharpDX.Result.Ok"/>
    <map doc="FALSE" name="SharpDX.Result.False"/>
    <map doc="NULL" name="&lt;c&gt;null&lt;/c&gt;"/>

    <!--
    // *****************************************************************
    // Modify all enums
    // *****************************************************************
    -->
    <remove enum-item=".*_FORCE_DWORD" />
    <remove enum-item=".*_FORCE_UINT" />

    <!--
    // *****************************************************************
    // Modify all fields
    // *****************************************************************
    -->
    <map field=".*::(.*)DescW?" name="$1Description" />
    <map field=".*::(.*)Desc1" name="$1Description1" />
    <map field=".*::(.*)Desc2" name="$1Description2" />

    <!--
    // *****************************************************************
    // Modify all methods
    // *****************************************************************
    -->
    <map method=".*::(.*)DescW?" name="$1Description" />
    <map method=".*::(.*)Desc1" name="$1Description1" />
    <map method=".*::(.*)Desc2" name="$1Description2" />
    <map method=".*GetType" name="GetTypeInfo" />

    <!--
    // Some global macros are overriding method names
    -->
    <map method=".*::GetTextMetricsW" name="GetTextMetrics" />
    <map method=".*::PreloadTextW" name="PreloadText" />
    <map method=".*::GetMessageW" name="GetMessage" />
    <map method=".*::DrawTextW" name="DrawText" />
    <map method=".*::GetGlyphIndicesW" name="GetGlyphIndices" />

    <!-- Map IStream -->
    <ifdef name="DIRECTX11_1">
      <context>objidlbase</context>
    </ifdef>
    <ifndef name="DIRECTX11_1">
      <context>objidl</context>
    </ifndef>

    <context>wtypes</context>
    <map struct="STATSTG" name="StorageStatistics" />

    <map enum="STGC" name="CommitFlags" flags="true"/>
    <map enum-item="STGC_(.*)" name-tmp="$1"/>
    <map enum-item="STGC_ONLYIFCURRENT" name="OnlyCurrent"/>
    <map enum-item="STGC_DANGEROUSLYCOMMITMERELYTODISKCACHE" name="DangerouslyCommitMerelyToDiskCache"/>

    <map enum="LOCKTYPE" name="LockType" flags="true"/>
    <map enum-item="LOCK_(.*)" name-tmp="$1"/>
    <map enum-item="LOCK_ONLYONCE" name="OnlyOnce"/>

    <map enum="STATFLAG" name="StorageStatisticsFlags"/>
    <map enum-item="STATFLAG_DEFAULT" name="Default"/>
    <map enum-item="STATFLAG_NONAME" name="NoName"/>
    <remove enum-item="STATFLAG_NOOPEN"/>

    <map interface="ISequentialStream" name="IStreamBase" callback-visibility="public" callback="true" callback-dual="true" callback-name="ComStreamBase"/>
    <map param="ISequentialStream::Read::pcbRead" return="true"/>
    <map param="ISequentialStream::Write::pcbWritten" return="true"/>
    <map method="ISequentialStream::.*" keep-implement-public="true"/>

    <map interface="IStream" name="IStream" callback-visibility="public" callback="true" callback-dual="true" callback-name="ComStream"/>
    <map param="IStream::Seek::dwOrigin" type="SHARPDX_SEEKORIGIN"/>
    <map param="IStream::Seek::plibNewPosition" return="true"/>
    <map param="IStream::CopyTo::pcbRead" attribute="out" return="true"/>
    <map param="IStream::CopyTo::pcbWritten" attribute="out"/>
    <map param="IStream::Commit::grfCommitFlags" type="STGC"/>
    <map param="IStream::.*::dwLockType" type="LOCKTYPE"/>
    <map method="IStream::Stat" name="GetStatistics" />
    <map param="IStream::Stat::pstatstg" attribute="out" return="true"/>
    <map param="IStream::Stat::grfStatFlag" type="STATFLAG"/>
    <map param="IStream::Clone::ppstm" return="true"/>
    <map method="IStream::.*" keep-implement-public="true"/>
    
    <context-clear/>
  </mapping>
>>>>>>> bff9d0ca
</config><|MERGE_RESOLUTION|>--- conflicted
+++ resolved
@@ -1,748 +1,6 @@
-<<<<<<< HEAD
 <?xml version="1.0" encoding="utf-8"?>
 <!--
 // Copyright (c) 2010-2014 SharpDX - Alexandre Mutel
-// 
-// Permission is hereby granted, free of charge, to any person obtaining a copy
-// of this software and associated documentation files (the "Software"), to deal
-// in the Software without restriction, including without limitation the rights
-// to use, copy, modify, merge, publish, distribute, sublicense, and/or sell
-// copies of the Software, and to permit persons to whom the Software is
-// furnished to do so, subject to the following conditions:
-// 
-// The above copyright notice and this permission notice shall be included in
-// all copies or substantial portions of the Software.
-// 
-// THE SOFTWARE IS PROVIDED "AS IS", WITHOUT WARRANTY OF ANY KIND, EXPRESS OR
-// IMPLIED, INCLUDING BUT NOT LIMITED TO THE WARRANTIES OF MERCHANTABILITY,
-// FITNESS FOR A PARTICULAR PURPOSE AND NONINFRINGEMENT. IN NO EVENT SHALL THE
-// AUTHORS OR COPYRIGHT HOLDERS BE LIABLE FOR ANY CLAIM, DAMAGES OR OTHER
-// LIABILITY, WHETHER IN AN ACTION OF CONTRACT, TORT OR OTHERWISE, ARISING FROM,
-// OUT OF OR IN CONNECTION WITH THE SOFTWARE OR THE USE OR OTHER DEALINGS IN
-// THE SOFTWARE.
--->
-<config id="sharpdx-core" xmlns="urn:SharpGen.Config">
-  <depends>sharpdx-root</depends>
-
-  <namespace>SharpDX</namespace>
-  <assembly>SharpDX</assembly>
-
-  <ifdef name="DIRECTX11_1">
-    <include file="objidlbase.h" namespace="SharpDX.Win32" output="Win32">
-      <attach>STATSTG</attach>
-      <attach>tagLOCKTYPE</attach>
-      <attach>LOCKTYPE</attach>
-      <attach>ISequentialStream</attach>
-      <attach>IStream</attach>
-    </include>
-  </ifdef>
-
-  <ifndef name="DIRECTX11_1">
-    <include file="objidl.h" namespace="SharpDX.Win32" output="Win32">
-      <attach>STATSTG</attach>
-      <attach>tagLOCKTYPE</attach>
-      <attach>LOCKTYPE</attach>
-      <attach>ISequentialStream</attach>
-      <attach>IStream</attach>
-    </include>
-  </ifndef>
-
-  <include file="wtypes.h" namespace="SharpDX.Win32" output="Win32">
-    <attach>tagSTGC</attach>
-    <attach>STGC</attach>
-    <attach>STATFLAG</attach>    
-  </include>
-
-  <include file="winerror.h" namespace="SharpDX.Win32" output="Win32"/>
-
-  <!-- SharpDX global naming -->
-  <naming>
-    <short name="ASPECT">Aspect</short>
-    <short name="HULL">Hull</short>
-    <short name="VERTEX">Vertex</short>
-    <short name="RATIONAL">Rational</short>
-    <short name="RATIO">Ratio</short>
-    <short name="PIXELSHADER">PixelShader</short>
-    <short name="PIXELS">Pixels</short>
-    <short name="PIXEL">Pixel</short>
-    <short name="DOMAIN">Domain</short>
-    <short name="GEOMETRY">Geometry</short>
-    <short name="AUDIO">Audio</short>
-    <short name="FORCED">Forced</short>
-    <short name="FORCE">Force</short>
-    <short name="REVOKED">Revoked</short>
-    <short name="OMAC">Omac</short>    
-    <short name="SOUNDBANK">Soundbank</short>
-    <short name="SOUND">Sound</short>
-    <short name="NOTIFICATION">Notification</short>
-    <short name="POSITIVE">Positive</short>
-    <short name="NEGATIVE">Negative</short>
-    <short name="SCISSORS">Scissors</short>
-    <short name="SCISSOR">Scissor</short>
-    <short name="BITRATE">BitRate</short>
-    <short name="VBR">VariableBitRate</short>
-    <short name="WRITE">Write</short>
-    <short name="WRITER">Writer</short>
-    <short name="ALLOWING">Allowing</short>
-    <short name="ALLOW">Allow</short>
-    <short name="AUTHENTICATED">Authenticated</short>
-    <short name="QUERYING">Querying</short>
-    <short name="QUERY">Query</short>
-    <short name="CHECKER">Checker</short>
-    <short name="CLEANUP">Cleanup</short>
-    <short name="CLEAN">Clean</short>
-    <short name="ALL">All</short>
-    <short name="DATA">Data</short>
-    <short name="PREFER">Prefer</short>
-    <short name="EMPTY">Empty</short>
-    <short name="FULLY">Fully</short>
-    <short name="FULL">Full</short>
-    <short name="VB">VertexBuffer</short>
-    <short name="IB">IndexBuffer</short>
-    <short name="CHECKING">Checking</short>
-    <short name="CHECK">Check</short>
-    <short name="NOTHING">Nothing</short>
-    <short name="DST">Destination</short>
-    <short name="ENCRYPTION">Encryption</short>
-    <short name="ENQUEUE">Enqueue</short>
-    <short name="WRONG">Wrong</short>
-    <short name="CERTIFICATE">Certificate</short>
-    <short name="GETCRYPTOSESSION">GetCryptoSession</short>
-    <short name="MONOOFFSET">MonoOffset</short>
-    <short name="STREAMSELECTOR">StreamSelector</short>
-    <short name="STREAMSOURCE">StreamSource</short>
-    <short name="FLIP">Flip</short>
-    <short name="BUFFERING">Buffering</short>
-    <short name="OPM">Opm</short>
-    <short name="MEDIA">Media</short>
-    <short name="MEDIATYPE">MediaType</short>
-    <short name="INVALIDATED">Invalidated</short>
-    <short name="INVALIDATE">Invalidate</short>
-    <short name="BUFFERSIZE">BufferSize</short>
-    <short name="OPTIONAL">Optional</short>    
-    <short name="SORT">Sort</short>
-    <short name="AND">And</short>
-    <short name="RGBA">Rgba</short>
-    <short name="RGB">Rgb</short>
-    <short name="ARGB">Argb</short>
-    <short name="OUTDUPL">OutputDuplicate</short>
-    <short name="TARGETS">Targets</short>
-    <short name="TARGET">Target</short>
-    <short name="TOOL">Tool</short>
-    <short name="NONSTANDARD">NonStandard</short>
-    <short name="ELEMENTS">Elements</short>
-    <short name="SUBSCRIPT">Subscript</short>
-    <short name="OPPORTUNITY">Opportunity</short>
-    <short name="CLASSIC">Classic</short>
-    <short name="INITIALS">Initials</short>
-    <short name="DRAWN">Drawn</short>
-    <short name="PARAMS">Parameters</short>
-    <short name="POINTED">Pointed</short>
-    <short name="INFORMATIONAL">Informational</short>
-    <short name="COPYRIGHT">Copyright</short>
-    <short name="NOTATION">Notation</short>
-    <short name="CONTEXTUAL">Contextual</short>
-    <short name="LOGICAL">Logical</short>
-    <short name="LOGIC">Logic</short>
-    <short name="SAMPLER">Sampler</short>
-    <short name="SAMPLERS">Samplers</short>
-    <short name="SAMPLERSTATE">SamplerState</short>
-    <short name="REGION">Region</short>
-    <short name="COPYING">Copying</short>
-    <short name="COPY">Copy</short>
-    <short name="CHANGED">Changed</short>
-    <short name="VIEWPORTS">Viewports</short>
-    <short name="VIEWPORT">Viewport</short>
-    <short name="ADJUST">Adjust</short>
-    <short name="ADJUSTMENT">Adjustment</short>
-    <short name="STEREO">Stereo</short>
-    <short name="STREAMSTEREO">StreamStereo</short>
-    <short name="NOTICE">Notice</short>
-    <short name="MINUS">Minus</short>
-    <short name="STREAMING">Streaming</short>
-    <short name="SOME">Some</short>
-    <short name="ALPHA">Alpha</short>
-    <short name="OUTPUT">Output</short>
-    <short name="UPDATES">Updates</short>
-    <short name="UPDATE">Update</short>
-    <short name="COLORIMETRIC">Colorimetric</short>
-    <short name="COLOR">Color</short>
-    <short name="BACKGROUND">Background</short>
-    <short name="FRAME">Frame</short>
-    <short name="FRAMES">Frames</short>
-    <short name="FRAMESTEP">FrameStep</short>
-    <short name="FUTURE">Future</short>
-    <short name="FIRST">First</short>
-    <short name="DOWNLOADED">Downloaded</short>
-    <short name="DOWNLOAD">Download</short>
-    <short name="BALANCED">Balanced</short>
-    <short name="BALANCE">Balance</short>
-    <short name="METADATA">Metadata</short>
-    <short name="QUEUED">Queued</short>
-    <short name="QUEUE">Queue</short>
-    <short name="PURGE">Purge</short>
-    <short name="VOLUMES">Volumes</short>
-    <short name="VOLUME">Volume</short>
-    <short name="DURATION">Duration</short>
-    <short name="RATE">Rate</short>
-    <short name="TIMEUPDATE">TimeUpdate</short>
-    <short name="CANPLAY">CanPlay</short>
-    <short name="LOADING">Loading</short>
-    <short name="LOADED">Loaded</short>
-    <short name="LOAD">Load</short>
-    <short name="STABLE">Stable</short>
-    <short name="WAITFOR">WaitFor</short>
-    <short name="WAIT">Wait</short>
-    <short name="WAITING">Waiting</short>
-    <short name="RECTANGLE">Rectangle</short>
-    <short name="RECTS">Rectangles</short>
-    <short name="RECT">Rectangle</short>
-    <short name="INPUTS">Inputs</short>
-    <short name="INPUT">Input</short>
-    <short name="BLENDABLE">Blendable</short>
-    <short name="BLENDING">Blending</short>
-    <short name="BLEND">Blend</short>
-    <short name="DECRYPTION">Decryption</short>
-    <short name="SOCKET">Socket</short>
-    <short name="LOCATION">Location</short>
-    <short name="INDEXER">Indexer</short>
-    <short name="INDEX">Index</short>
-    <short name="INDEXED">Indexed</short>
-    <short name="INSTANCE">Instance</short>
-    <short name="INSTANCED">Instanced</short>
-    <short name="ONCE">Once</short>
-    <short name="MIRROR">Mirror</short>
-    <short name="UNORDERED">Unordered</short>
-    <short name="ACCESSIBILITY">Accessibility</short>
-    <short name="ACCESSIBLE">Accessible</short>
-    <short name="ACCESS">Access</short>
-    <short name="EXTENSION">Extension</short>
-    <short name="DOUBLES">Doubles</short>
-    <short name="DOUBLE">Double</short>
-    <short name="OPENING">Opening</short>
-    <short name="OPS">Operations</short>
-    <short name="OPEN">Open</short>
-    <short name="CHANGE">Change</short>
-    <short name="CLASSIFICATION">Classification</short>
-    <short name="CLASS">Class</short>
-    <short name="SLOTS">Slots</short>
-    <short name="SLOT">Slot</short>
-    <short name="Open">Open</short>
-    <short name="INVERTED">Inverted</short>
-    <short name="INVERT">Invert</short>
-    <short name="SUBTRACT">Subtract</short>
-    <short name="SOFTWARE">Software</short>
-    <short name="SOFT">Soft</short>
-    <short name="INDIRECT">Indirect</short>
-    <short name="INVALID">Invalid</short>
-    <short name="OPTIMIZATION">Optimization</short>
-    <short name="OPTIMAL">Optimal</short>
-    <short name="OPT">Optimization</short>
-    <short name="HAZARDS">Hazards</short>
-    <short name="HAZARD">Hazard</short>
-    <short name="OUTOF">OufOf</short>
-    <short name="MEMORY">Memory</short>
-    <short name="FREELY">Freely</short>
-    <short name="FREE">Free</short>
-    <short name="DATA">Data</short>
-    <short name="CREATE">Create</short>
-    <short name="MISC">Misc</short>
-    <short name="CPU">Cpu</short>
-    <short name="ACCESSIBLE">Accessible</short>
-    <short name="ACCESS">Access</short>
-    <short name="ARGUMENT">Argument</short>
-    <short name="ARGS">Arguments</short>
-    <short name="ARG">Argument</short>
-    <short name="BLT">Blit</short>
-    <short name="BINDABLE">Bindable</short>
-    <short name="BINDING">Binding</short>
-    <short name="BIND">Bind</short>
-    <short name="INITIALIZE">Initialize</short>
-    <short name="INITIAL">Initial</short>
-    <short name="UNRECOGNIZED">Unrecognized</short>
-    <short name="MSAA">MSAA</short>
-    <short name="EXPECTED">Expected</short>
-    <short name="UNEXPECTED">Unexpected</short>
-    <short name="USAGE">Usage</short>
-    <short name="NULL">Null</short>
-    <short name="CONSTANT">Constant</short>
-    <short name="LARGE">Large</short>
-    <short name="LAST">Last</short>
-    <short name="RENDERTARGETS">RenderTargets</short>
-    <short name="RENDERTARGET">RenderTarget</short>
-    <short name="SUPPORTED">Supported</short>
-    <short name="UNSUPPORTED">Unsupported</short>
-    <short name="FORMAT">Format</short>
-    <short name="TOO">Too</short>
-    <short name="DRAWABLE">Drawable</short>
-    <short name="DRAWING">Drawing</short>
-    <short name="DRAW">Draw</short>
-    <short name="MANY">Many</short>
-    <short name="OBJECTS">Objects</short>
-    <short name="OBJECT">Object</short>
-    <short name="SHADER">Shader</short>
-    <short name="DEPTH">Depth</short>
-    <short name="MISSING">Missing</short>
-    <short name="ELEMENT">Element</short>
-    <short name="NOTIFY">Notify</short>
-    <short name="NOT">Not</short>
-    <short name="SETTINGS">Settings</short>
-    <short name="SETTING">Setting</short>
-    <short name="PRIVATE">Private</short>
-    <short name="MORE">More</short>
-    <short name="GETTING">Getting</short>
-    <short name="SETTING">Setting</short>
-    <short name="GET">Get</short>
-    <short name="SET">Set</short>
-    <short name="DESCRIPTOR">Descriptor</short>
-    <short name="DESCRIPTION">Description</short>
-    <short name="DESC">Description</short>
-    <short name="CBUFFER">ConstantBuffer</short>
-    <short name="TBUFFER">TextureBuffer</short>
-    <short name="BUFFEREX">ExtendedBuffer</short>
-    <short name="FUNCTION">Function</short>
-    <short name="FUNC">Function</short>
-    <short name="FLAGS">Flags</short>
-    <short name="FLAG">Flags</short>
-    <short name="SRV">ShaderResourceView</short>
-    <short name="DSV">DepthStencilView</short>
-    <short name="RTV">RenderTargetView</short>
-    <short name="UAVS">UnorderedAccessViews</short>
-    <short name="UAV">UnorderedAccessView</short>
-    <short name="TEXTURE">Texture</short>
-    <short name="TEXT">Text</short>
-    <short name="CUBE">Cube</short>
-    <short name="TEX">Texture</short>
-    <short name="1D">1D</short>
-    <short name="2D">2D</short>
-    <short name="3D">3D</short>
-    <short name="MS">Multisampled</short>
-    <short name="RW">RW</short>
-    <short name="ARRAYSIZE">ArraySize</short>    
-    <short name="ARRAYSLICE">ArraySlice</short>    
-    <short name="ARRAYS">Arrays</short>
-    <short name="ARRAY">Array</short>
-    <short name="BUFFERS">Buffers</short>
-    <short name="BUFFER">Buffer</short>
-    <short name="ADDRESS">Address</short>
-    <short name="BYTESTREAM">ByteStream</short>
-    <short name="BYTES">Bytes</short>
-    <short name="BYTE">Byte</short>
-    <short name="UINT8">UInt8</short>
-    <short name="UINT">UInt</short>
-    <short name="SINT">SInt</short>
-    <short name="UNORM">UNorm</short>
-    <short name="SNORM">SNorm</short>
-    <short name="SRGB">SRgb</short>
-    <short name="ADJACENCY">WithAdjacency</short>
-    <short name="ADJ">WithAdjacency</short>
-    <short name="IA">InputAssembly</short>
-    <short name="VS">VertexShader</short>
-    <short name="PS">PixelShader</short>
-    <short name="HS">HullShader</short>
-    <short name="DSP">Dsp</short>
-    <short name="SETUP">Setup</short>
-    <short name="SUBSET">Subset</short>
-    <short name="UNBIND">Unbind</short>
-    <short name="DELETING">Deleting</short>
-    <short name="OM">OutputMerger</short>
-    <short name="DS">DomainShader</short>
-    <short name="GS">GeometryShader</short>
-    <short name="RS">Rasterizer</short>
-    <short name="CS">ComputeShader</short>
-    <short name="OPTION">Option</short>
-    <short name="OPTIONS">Options</short>
-    <short name="BACKFACE">Backface</short>
-    <short name="SINGLETHREADED">SingleThreaded</short>
-    <short name="GEOMETRY">Geometry</short>
-    <short name="DISPLAYING">Displaying</short>
-    <short name="DISPLAY">Display</short>
-    <short name="FINISHING">Finishing</short>
-    <short name="FINISHED">Finished</short>
-    <short name="FINISH">Finish</short>
-    <short name="DEFERRED">Deferred</short>
-    <short name="CONTEXT">Context</short>
-    <short name="COMPUTE">Compute</short>
-    <short name="READER">Reader</short>
-    <short name="SOURCE">Source</short>
-    <short name="SOLID">Solid</short>
-    <short name="SO">StreamOutput</short>
-    <short name="OP">Operation</short>
-    <short name="OPAQUE">Opaque</short>
-    <short name="OPACITY">Opacity</short>
-    <short name="OPTIMIZATIONS">Optimizations</short>
-    <short name="OPTIMIZATION">Optimization</short>
-    <short name="OPERATION">Operation</short>
-    <short name="INVERSE">Inverse</short>
-    <short name="INV">Inverse</short>
-    <short name="SRC">Source</short>
-    <short name="SRC1">SecondarySource</short>
-    <short name="SATURATION">Saturation</short>
-    <short name="SATURATE">Saturate</short>
-    <short name="SAT">Saturate</short>
-    <short name="WITHOUT">Without</short>
-    <short name="WITHIN">Within</short>
-    <short name="INITIALIZATION">Initialization</short>
-    <short name="MISCELLANEOUS">Miscellaneous</short>
-    <short name="WITH">With</short>
-    <short name="STREAMOUTPUT">StreamOutput</short>
-    <short name="STREAM">Stream</short>
-    <short name="STREAMS">Streams</short>
-    <short name="ROTATION">Rotation</short>
-    <short name="DESTINATION">Destination</short>
-    <short name="DESTROY">Destroy</short>
-    <short name="DEST">Destination</short>
-    <short name="REVERB">Reverb</short>
-    <short name="VIDEO">Video</short>
-    <short name="PROCESSOR">Processor</short>
-    <short name="REVERSE">Reverse</short>
-    <short name="REV">Reverse</short>
-    <short name="MAXIMUM">Maximum</short>
-    <short name="MAX">Maximum</short>
-    <short name="MINIMUM">Minimum</short>
-    <short name="MIN">Minimum</short>
-    <short name="MINIFI">Min</short>
-    <short name="INCR">Increment</short>
-    <short name="DECLARATION">Declaration</short>
-    <short name="DECLARE">Declare</short>
-    <short name="DECL">Declaration</short>
-    <short name="INCREASING">Increasing</short>
-    <short name="DECREASING">Decreasing</short>
-    <short name="DECR">Decrement</short>
-    <short name="STENCILOP">StencilOperation</short>
-    <short name="STENCIL">Stencil</short>
-    <short name="RESOURCES">Resources</short>
-    <short name="RESOURCE">Resource</short>
-    <short name="VIEWS">Views</short>
-    <short name="MIPLEVELS">MipLevels</short>
-    <short name="VIEW">View</short>
-    <short name="SUB">Sub</short>
-    <short name="SUBSTITUTION">Substitution</short>
-    <short name="CBF">ConstantBuffer</short>
-    <short name="INFORMATION">Information</short>
-    <short name="INFO">Information</short>
-    <short name="DESC1">Description1</short>
-    <short name="DESC2">Description2</short>
-    <short name="DISASM">Disassembly</short>
-    <short name="FFT">FastFourierTransform</short>
-    <short name="DC">DeviceContext</short>
-    <short name="LINEAR">Linear</short>
-    <short name="LINESTRIP">LineStrip</short>
-    <short name="LINES">Lines</short>
-    <short name="LINE">Line</short>
-    <short name="LIST">List</short>
-    <short name="LISTENER">Listener</short>
-    <short name="STRIP">Strip</short>    
-    <short name="POINTERS">Pointers</short>
-    <short name="POINTER">Pointer</short>
-    <short name="POINTS">Points</short>
-    <short name="POINT">Point</short>
-    <short name="TRIANGLE">Triangle</short>
-    <short name="TGSM">ThreadGroupSharedMemory</short>
-    <short name="IUNKNOWN">IUnknown</short>
-    <short name="UINT32">UInt32</short>
-    <short name="UINT64">UInt64</short>
-  </naming>
-
-  <!-- SharpDX global types -->
-  <extension>
-    <context>sharpdx-core-ext</context>
-    <context>sharpdx-core</context>
-    <context>winerror</context>
-    <create-cpp enum="SHARPDX_ERRORCODE" macro="ERROR_(.*)" />
-    <context-clear/>
-
-    <define enum="System.IO.SeekOrigin" sizeof="4" />
-    <define struct="SharpDX.Mathematics.Interop.RawViewport" sizeof="16" />
-    <define struct="SharpDX.Mathematics.Interop.RawViewportF" sizeof="16" />
-    <define struct="SharpDX.DrawingRectangle" sizeof="16" />
-    <define struct="SharpDX.DrawingRectangleF" sizeof="16" />
-    <define struct="SharpDX.Size2F" sizeof="8" />
-    <define struct="SharpDX.Size2" sizeof="8" />
-    <define struct="SharpDX.Mathematics.Interop.RawVector2" sizeof="8" />
-    <define struct="SharpDX.Mathematics.Interop.RawPoint" sizeof="8" />
-    <define struct="SharpDX.Result" sizeof="4" />
-    <define struct="SharpDX.PointerSize" sizeof="8" />
-    <define struct="SharpDX.Mathematics.Interop.RawMatrix" sizeof="64" />
-    <define struct="SharpDX.Mathematics.Interop.RawMatrix3x2" sizeof="24" />
-    <define struct="SharpDX.Mathematics.Interop.RawVector2" sizeof="8" />
-    <define struct="SharpDX.Mathematics.Interop.RawVector3" sizeof="12" />
-    <define struct="SharpDX.Mathematics.Interop.RawVector4" sizeof="16" />
-    <define struct="SharpDX.Color" sizeof="4" />
-    <define struct="SharpDX.Mathematics.Interop.RawColorBGRA" sizeof="4" />
-    <define struct="SharpDX.Mathematics.Interop.RawColor3" sizeof="12" />
-    <define struct="SharpDX.Mathematics.Interop.RawColor4" sizeof="16" />
-    <define struct="SharpDX.Mathematics.Interop.RawQuaternion" sizeof="16" />
-    <define struct="SharpDX.Mathematics.Interop.RawPlane" sizeof="16" />
-    <define struct="SharpDX.Mathematics.Interop.RawBox" sizeof="16" />
-
-    <define struct="SharpDX.Win32Native.TextMetric" sizeof="32"/> <!-- TODO calculate sizeof -->
-    <define struct="SharpDX.Win32Native.TextMetricA" sizeof="32"/> <!-- TODO calculate sizeof -->
-    <define struct="SharpDX.DirectWrite.GdiInterop.LogFont" sizeof="32"/> <!-- TODO calculate sizeof -->
-
-    <define struct="SharpDX.DataRectangle" sizeof="12" />
-    <define struct="SharpDX.DataBox" sizeof="16" />
-    <define struct="SharpDX.Mathematics.Interop.RawBool" sizeof="4" />
-    <define struct="SharpDX.Mathematics.Interop.RawBool4" sizeof="16" />
-    <define struct="SharpDX.Mathematics.Interop.RawInt3" sizeof="12" />
-    <define struct="SharpDX.Mathematics.Interop.RawInt4" sizeof="16" />
-    <define struct="SharpDX.Mathematics.Interop.RawRectangle" sizeof="16" />
-    <define struct="SharpDX.Mathematics.Interop.RawRectangleF" sizeof="16" />
-    <define struct="SharpDX.Multimedia.WaveFormat" sizeof="18" marshal="true" />
-    <define struct="SharpDX.Multimedia.WaveFormatExtensible" sizeof="18"  marshal="true" custom-new="true"/>
-    <define struct="SharpDX.FunctionCallback" sizeof="8" />
-    <define interface="SharpDX.ComObject" />
-    <define interface="SharpDX.Direct3D.Blob"/>
-    <define interface="SharpDX.Win32.PropertyBag"/>
-    <define struct="SharpDX.Win32.SecurityAttributes" sizeof="16" />
-		<define struct="SharpDX.Win32.NativeMessage" sizeof="28" />
-
-    <define struct="SharpDX.Win32.Variant" sizeof="16"/>
-    <define struct="SharpDX.Win32.BitmapInfoHeader" sizeof="40"/>
-    
-  </extension>
-
-  <!--
-    // *****************************************************************
-    // Bindings
-    // *****************************************************************
-    -->
-  <bindings>
-    <!-- Primitive bindings -->
-    <bind from="void" to="System.Void" />
-    <bind from="int" to="System.Int32" />
-    <bind from="unsigned int" to="System.Int32" />
-    <bind from="short" to="System.Int16" />
-    <bind from="unsigned short" to="System.Int16" />
-    <bind from="unsigned char" to="System.Byte" />
-    <bind from="longlong" to="System.Int64" />
-    <bind from="unsigned longlong" to="System.Int64" />
-    <bind from="float" to="System.Single" />
-    <bind from="double" to="System.Double" />
-    <bind from="bool" to="System.Boolean" />
-
-    <!-- SharpDX bindings -->
-    <bind from="SHARPDX_USHORT" to="System.UInt16" />
-    <bind from="SHARPDX_BOOL4" to="SharpDX.Mathematics.Interop.RawBool4" />
-    <bind from="SHARPDX_INT3" to="SharpDX.Mathematics.Interop.RawInt3" />
-    <bind from="SHARPDX_INT4" to="SharpDX.Mathematics.Interop.RawInt4" />
-    <bind from="SHARPDX_COLOR4" to="SharpDX.Mathematics.Interop.RawColor4" />
-    <bind from="SHARPDX_VECTOR4" to="SharpDX.Mathematics.Interop.RawVector4" />
-    <bind from="SHARPDX_MATRIX" to="SharpDX.Mathematics.Interop.RawMatrix" />
-    <bind from="SHARPDX_SEEKORIGIN" to="System.IO.SeekOrigin" />
-
-    <!-- Global D3DX/D3D bindings -->
-    <bind from="D3DCOLORVALUE" to="SharpDX.Mathematics.Interop.RawColor4" />
-    <bind from="D3DXCOLOR" to="SharpDX.Mathematics.Interop.RawColor4" />
-    <bind from="D3DXMATRIX" to="SharpDX.Mathematics.Interop.RawMatrix" />
-    <bind from="D3DMATRIX" to="SharpDX.Mathematics.Interop.RawMatrix" />
-    <bind from="D3DXVECTOR2" to="SharpDX.Mathematics.Interop.RawVector2" />
-    <bind from="D3DVECTOR" to="SharpDX.Mathematics.Interop.RawVector3" />
-    <bind from="D3DXVECTOR3" to="SharpDX.Mathematics.Interop.RawVector3" />
-    <bind from="D3DXVECTOR4" to="SharpDX.Mathematics.Interop.RawVector4" />
-    <bind from="D3DXQUATERNION" to="SharpDX.Mathematics.Interop.RawQuaternion" />
-    <bind from="D3DXPLANE" to="SharpDX.Mathematics.Interop.RawPlane" />
-    <bind from="D3DCOLOR" to="SharpDX.Mathematics.Interop.RawColorBGRA"/>
-    <bind from="D3DXFLOAT16" to="System.Int32" />
-    <bind from="D3DXVECTOR2_16F" to="System.Int32" />
-    <bind from="D3DXVECTOR3_16F" to="System.Int32" />
-    <bind from="D3DXVECTOR4_16F" to="System.Int32" />
-    <bind from="D3D_OMAC" to="System.Guid" />
-    <bind from="D3DRECT" to="SharpDX.Mathematics.Interop.RawRectangle" />
-
-    <!-- DirectX 11.2 structure -->
-    <ifdef name="DIRECTX11_2">
-      <bind from="DXGI_MATRIX_3X2_F" to="SharpDX.Mathematics.Interop.RawMatrix3x2" />
-    </ifdef>
-
-    <!-- Win32 bindings -->
-    <bind from="INT_PTR" to="System.IntPtr" />
-    <bind from="UINT_PTR" to="System.IntPtr" />
-    <bind from="LONG_PTR" to="System.IntPtr" />
-    <bind from="ULONG_PTR" to="System.IntPtr" />
-    <bind from="HANDLE_PTR" to="System.IntPtr" />    
-
-    <bind from="LPGLYPHMETRICSFLOAT" to="System.IntPtr" />
-    <bind from="WAVEFORMATEX" to="SharpDX.Multimedia.WaveFormat" />
-    <bind from="tWAVEFORMATEX" to="SharpDX.Multimedia.WaveFormat" />    
-    <bind from="WAVEFORMATEXTENSIBLE" to="SharpDX.Multimedia.WaveFormatExtensible" />
-    <bind from="POINT" to="SharpDX.Mathematics.Interop.RawPoint" />
-    <bind from="RECT" to="SharpDX.Mathematics.Interop.RawRectangle" />
-    <bind from="BOOL" to="SharpDX.Mathematics.Interop.RawBool"/>
-    <bind from="HACCEL" to="System.IntPtr"/>    
-    <bind from="HWND" to="System.IntPtr"/>
-    <bind from="HDC" to="System.IntPtr"/>
-    <bind from="HICON" to="System.IntPtr"/>
-    <bind from="HKEY" to="System.IntPtr"/>
-    <bind from="HBITMAP" to="System.IntPtr"/>
-    <bind from="HINSTANCE" to="System.IntPtr"/>
-    <bind from="HMONITOR" to="System.IntPtr"/>
-    <bind from="HPALETTE" to="System.IntPtr"/>
-    <bind from="LUID" to="System.Int64"/>
-    <bind from="LARGE_INTEGER" to="System.Int64"/>
-    <bind from="ULARGE_INTEGER" to="System.Int64"/>    
-    <bind from="HRESULT" to="SharpDX.Result" />
-    <bind from="FILETIME" to="System.Int64" />
-    <bind from="GUID" to="System.Guid" />
-    <bind from="COLORREF" to="SharpDX.Mathematics.Interop.RawColor4" />
-    <bind from="__function__stdcall" to="SharpDX.FunctionCallback" />
-    <bind from="SIZE" to="SharpDX.Size2" />
-    <bind from="SIZE_T" to="SharpDX.PointerSize" marshal="System.IntPtr"/>
-    <bind from="SSIZE_T" to="SharpDX.PointerSize" marshal="System.IntPtr"/>
-		<bind from="MSG" to="SharpDX.Win32.NativeMessage" />
-
-    <bind from="SECURITY_ATTRIBUTES" to="SharpDX.Win32.SecurityAttributes"/>
-    
-    <!-- todo Color 8 bit must be created-->
-    <bind from="RGBQUAD" to="System.Int32"/>
-
-    <!-- unsupported type yet -->
-    <bind from="HALF_PTR" to="SharpDX.Win32.Unsupported.HALF_PTR"/>
-    <bind from="UHALF_PTR" to="SharpDX.Win32.Unsupported.UHALF_PTR"/>
-    
-    <bind from="BITMAPINFOHEADER" to="SharpDX.Win32.BitmapInfoHeader"/>
-    <bind from="VIDEOINFOHEADER" to="SharpDX.Win32.Unsupported.VideoInfoHeader"/>
-    <bind from="AM_MEDIA_TYPE" to="SharpDX.Win32.Unsupported.AMMediaType"/>
-    <bind from="RPC_MESSAGE" to="SharpDX.Win32.Unsupported.RpcMessage"/>
-    <bind from="SAFEARRAY" to="SharpDX.Win32.Unsupported.SafeArray"/>
-    <bind from="VARIANT" to="SharpDX.Win32.Variant"/>
-    <bind from="PROPVARIANT" to="SharpDX.Win32.Variant"/>
-
-    <!-- todo create those structures -->
-    <bind from="RGNDATA" to="System.IntPtr"/>
-    <bind from="TEXTMETRICW" to="SharpDX.Win32Native.TextMetric"/>
-    <bind from="TEXTMETRICA" to="SharpDX.Win32Native.TextMetricA"/>
-    <bind from="LOGFONTW" to="SharpDX.DirectWrite.GdiInterop.LogFont"/>
-
-    <!-- Win32 structures -->
-    <bind from="DISPPARAMS" to="System.Runtime.InteropServices.ComTypes.DISPPARAMS"/>
-    <bind from="EXCEPINFO" to="System.Runtime.InteropServices.ComTypes.EXCEPINFO"/>
-
-    <!-- Root IUnknown interface -->
-    <bind from="IUnknown" to="SharpDX.ComObject" />
-    <bind from="IDispatch" to="SharpDX.ComDispatch" />
-    <bind from="IPersist" to="SharpDX.ComPersistBase" />
-    <bind from="IPropertyBag" to="SharpDX.ComPropertyBag" />
-
-    <!-- COM interfaces not directly used -->
-    <bind from="ITypeInfo" to="SharpDX.ComObject" />
-    <bind from="IErrorLog" to="SharpDX.ComObject" />
-    <bind from="IMoniker" to="SharpDX.ComObject" />
-    <bind from="IEnumMoniker" to="SharpDX.ComObject" />
-    <bind from="IBindCtx" to="SharpDX.ComObject" />
-    <bind from="IRpcStubBuffer" to="SharpDX.ComObject"/>
-    <bind from="IRpcChannelBuffer" to="SharpDX.ComObject"/>
-    <bind from="IPropertyStore" to="SharpDX.ComObject"/>
-    <bind from="IPropertyBag2" to="SharpDX.Win32.PropertyBag"/>
-    <bind from="IClassFactory" to="SharpDX.ComObject"/>
-    <bind from="IEnumUnknown" to="SharpDX.ComObject"/>
-    <bind from="IEnumString" to="SharpDX.ComObject"/>
-    <bind from="INamedPropertyStore" to="SharpDX.ComObject"/>
-  </bindings>  
-
-  <!-- SharpDX global mapping -->
-  <mapping>
-    <context>sharpdx-core-ext</context>
-    <context>sharpdx-core</context>
-    <context>winerror</context>
-    <map enum="SHARPDX_ERRORCODE" assembly="SharpDX" namespace="SharpDX.Win32" name="ErrorCode"/>
-    <map enum-item="ERROR_(.*)" name-tmp="$1" naming="noexpand"/>
-    <context-clear/>
-
-    <!--
-    // *****************************************************************
-    // Global documentation link
-    // *****************************************************************
-    -->
-    <map doc="S_OK" name="SharpDX.Result.Ok"/>
-    <map doc="FALSE" name="SharpDX.Result.False"/>
-    <map doc="NULL" name="&lt;c&gt;null&lt;/c&gt;"/>
-
-    <!--
-    // *****************************************************************
-    // Modify all enums
-    // *****************************************************************
-    -->
-    <remove enum-item=".*_FORCE_DWORD" />
-    <remove enum-item=".*_FORCE_UINT" />
-
-    <!--
-    // *****************************************************************
-    // Modify all fields
-    // *****************************************************************
-    -->
-    <map field=".*::(.*)DescW?" name="$1Description" />
-    <map field=".*::(.*)Desc1" name="$1Description1" />
-    <map field=".*::(.*)Desc2" name="$1Description2" />
-
-    <!--
-    // *****************************************************************
-    // Modify all methods
-    // *****************************************************************
-    -->
-    <map method=".*::(.*)DescW?" name="$1Description" />
-    <map method=".*::(.*)Desc1" name="$1Description1" />
-    <map method=".*::(.*)Desc2" name="$1Description2" />
-    <map method=".*GetType" name="GetTypeInfo" />
-
-    <!--
-    // Some global macros are overriding method names
-    -->
-    <map method=".*::GetTextMetricsW" name="GetTextMetrics" />
-    <map method=".*::PreloadTextW" name="PreloadText" />
-    <map method=".*::GetMessageW" name="GetMessage" />
-    <map method=".*::DrawTextW" name="DrawText" />
-    <map method=".*::GetGlyphIndicesW" name="GetGlyphIndices" />
-
-    <!-- Map IStream -->
-    <ifdef name="DIRECTX11_1">
-      <context>objidlbase</context>
-    </ifdef>
-    <ifndef name="DIRECTX11_1">
-      <context>objidl</context>
-    </ifndef>
-
-    <context>wtypes</context>
-    <map struct="STATSTG" name="StorageStatistics" />
-
-    <map enum="STGC" name="CommitFlags" flags="true"/>
-    <map enum-item="STGC_(.*)" name-tmp="$1"/>
-    <map enum-item="STGC_ONLYIFCURRENT" name="OnlyCurrent"/>
-    <map enum-item="STGC_DANGEROUSLYCOMMITMERELYTODISKCACHE" name="DangerouslyCommitMerelyToDiskCache"/>
-
-    <map enum="LOCKTYPE" name="LockType" flags="true"/>
-    <map enum-item="LOCK_(.*)" name-tmp="$1"/>
-    <map enum-item="LOCK_ONLYONCE" name="OnlyOnce"/>
-
-    <map enum="STATFLAG" name="StorageStatisticsFlags"/>
-    <map enum-item="STATFLAG_DEFAULT" name="Default"/>
-    <map enum-item="STATFLAG_NONAME" name="NoName"/>
-    <remove enum-item="STATFLAG_NOOPEN"/>
-
-    <map interface="ISequentialStream" name="IStreamBase" callback-visibility="public" callback="true" callback-dual="true" callback-name="ComStreamBase"/>
-    <map param="ISequentialStream::Read::pcbRead" return="true"/>
-    <map param="ISequentialStream::Write::pcbWritten" return="true"/>
-    <map method="ISequentialStream::.*" keep-implement-public="true"/>
-
-    <map interface="IStream" name="IStream" callback-visibility="public" callback="true" callback-dual="true" callback-name="ComStream"/>
-    <map param="IStream::Seek::dwOrigin" type="SHARPDX_SEEKORIGIN"/>
-    <map param="IStream::Seek::plibNewPosition" return="true"/>
-    <map param="IStream::CopyTo::pcbRead" attribute="out" return="true"/>
-    <map param="IStream::CopyTo::pcbWritten" attribute="out"/>
-    <map param="IStream::Commit::grfCommitFlags" type="STGC"/>
-    <map param="IStream::.*::dwLockType" type="LOCKTYPE"/>
-    <map method="IStream::Stat" name="GetStatistics" />
-    <map param="IStream::Stat::pstatstg" attribute="out" return="true"/>
-    <map param="IStream::Stat::grfStatFlag" type="STATFLAG"/>
-    <map param="IStream::Clone::ppstm" return="true"/>
-    <map method="IStream::.*" keep-implement-public="true"/>
-    
-    <context-clear/>
-  </mapping>
-=======
-<?xml version="1.0" encoding="utf-8"?>
-<!--
-// Copyright (c) 2010-2013 SharpDX - Alexandre Mutel
 // 
 // Permission is hereby granted, free of charge, to any person obtaining a copy
 // of this software and associated documentation files (the "Software"), to deal
@@ -1201,40 +459,41 @@
     <context-clear/>
 
     <define enum="System.IO.SeekOrigin" sizeof="4" />
-    <define struct="SharpDX.Viewport" sizeof="16" />
-    <define struct="SharpDX.ViewportF" sizeof="16" />
+    <define struct="SharpDX.Mathematics.Interop.RawViewport" sizeof="16" />
+    <define struct="SharpDX.Mathematics.Interop.RawViewportF" sizeof="16" />
     <define struct="SharpDX.DrawingRectangle" sizeof="16" />
     <define struct="SharpDX.DrawingRectangleF" sizeof="16" />
     <define struct="SharpDX.Size2F" sizeof="8" />
     <define struct="SharpDX.Size2" sizeof="8" />
-    <define struct="SharpDX.Vector2" sizeof="8" />
-    <define struct="SharpDX.Point" sizeof="8" />
+    <define struct="SharpDX.Mathematics.Interop.RawVector2" sizeof="8" />
+    <define struct="SharpDX.Mathematics.Interop.RawPoint" sizeof="8" />
     <define struct="SharpDX.Result" sizeof="4" />
     <define struct="SharpDX.PointerSize" sizeof="8" />
-    <define struct="SharpDX.Matrix" sizeof="64" />
-    <define struct="SharpDX.Matrix3x2" sizeof="24" />
-    <define struct="SharpDX.Vector2" sizeof="8" />
-    <define struct="SharpDX.Vector3" sizeof="12" />
-    <define struct="SharpDX.Vector4" sizeof="16" />
+    <define struct="SharpDX.Mathematics.Interop.RawMatrix" sizeof="64" />
+    <define struct="SharpDX.Mathematics.Interop.RawMatrix3x2" sizeof="24" />
+    <define struct="SharpDX.Mathematics.Interop.RawVector2" sizeof="8" />
+    <define struct="SharpDX.Mathematics.Interop.RawVector3" sizeof="12" />
+    <define struct="SharpDX.Mathematics.Interop.RawVector4" sizeof="16" />
     <define struct="SharpDX.Color" sizeof="4" />
-    <define struct="SharpDX.ColorBGRA" sizeof="4" />
-    <define struct="SharpDX.Color3" sizeof="12" />
-    <define struct="SharpDX.Color4" sizeof="16" />
-    <define struct="SharpDX.Quaternion" sizeof="16" />
-    <define struct="SharpDX.Plane" sizeof="16" />
+    <define struct="SharpDX.Mathematics.Interop.RawColorBGRA" sizeof="4" />
+    <define struct="SharpDX.Mathematics.Interop.RawColor3" sizeof="12" />
+    <define struct="SharpDX.Mathematics.Interop.RawColor4" sizeof="16" />
+    <define struct="SharpDX.Mathematics.Interop.RawQuaternion" sizeof="16" />
+    <define struct="SharpDX.Mathematics.Interop.RawPlane" sizeof="16" />
+    <define struct="SharpDX.Mathematics.Interop.RawBox" sizeof="16" />
 
     <define struct="SharpDX.Win32Native.TextMetric" sizeof="32"/> <!-- TODO calculate sizeof -->
     <define struct="SharpDX.Win32Native.TextMetricA" sizeof="32"/> <!-- TODO calculate sizeof -->
-    <define struct="SharpDX.Win32Native.LogFont" sizeof="32"/> <!-- TODO calculate sizeof -->
+    <define struct="SharpDX.DirectWrite.GdiInterop.LogFont" sizeof="32"/> <!-- TODO calculate sizeof -->
 
     <define struct="SharpDX.DataRectangle" sizeof="12" />
     <define struct="SharpDX.DataBox" sizeof="16" />
-    <define struct="SharpDX.Bool" sizeof="4" />
-    <define struct="SharpDX.Bool4" sizeof="16" />
-    <define struct="SharpDX.Int3" sizeof="12" />
-    <define struct="SharpDX.Int4" sizeof="16" />
-    <define struct="SharpDX.Rectangle" sizeof="16" />
-    <define struct="SharpDX.RectangleF" sizeof="16" />
+    <define struct="SharpDX.Mathematics.Interop.RawBool" sizeof="4" />
+    <define struct="SharpDX.Mathematics.Interop.RawBool4" sizeof="16" />
+    <define struct="SharpDX.Mathematics.Interop.RawInt3" sizeof="12" />
+    <define struct="SharpDX.Mathematics.Interop.RawInt4" sizeof="16" />
+    <define struct="SharpDX.Mathematics.Interop.RawRectangle" sizeof="16" />
+    <define struct="SharpDX.Mathematics.Interop.RawRectangleF" sizeof="16" />
     <define struct="SharpDX.Multimedia.WaveFormat" sizeof="18" marshal="true" />
     <define struct="SharpDX.Multimedia.WaveFormatExtensible" sizeof="18"  marshal="true" custom-new="true"/>
     <define struct="SharpDX.FunctionCallback" sizeof="8" />
@@ -1270,36 +529,36 @@
 
     <!-- SharpDX bindings -->
     <bind from="SHARPDX_USHORT" to="System.UInt16" />
-    <bind from="SHARPDX_BOOL4" to="SharpDX.Bool4" />
-    <bind from="SHARPDX_INT3" to="SharpDX.Int3" />
-    <bind from="SHARPDX_INT4" to="SharpDX.Int4" />
-    <bind from="SHARPDX_COLOR4" to="SharpDX.Color4" />
-    <bind from="SHARPDX_VECTOR4" to="SharpDX.Vector4" />
-    <bind from="SHARPDX_MATRIX" to="SharpDX.Matrix" />
+    <bind from="SHARPDX_BOOL4" to="SharpDX.Mathematics.Interop.RawBool4" />
+    <bind from="SHARPDX_INT3" to="SharpDX.Mathematics.Interop.RawInt3" />
+    <bind from="SHARPDX_INT4" to="SharpDX.Mathematics.Interop.RawInt4" />
+    <bind from="SHARPDX_COLOR4" to="SharpDX.Mathematics.Interop.RawColor4" />
+    <bind from="SHARPDX_VECTOR4" to="SharpDX.Mathematics.Interop.RawVector4" />
+    <bind from="SHARPDX_MATRIX" to="SharpDX.Mathematics.Interop.RawMatrix" />
     <bind from="SHARPDX_SEEKORIGIN" to="System.IO.SeekOrigin" />
 
     <!-- Global D3DX/D3D bindings -->
-    <bind from="D3DCOLORVALUE" to="SharpDX.Color4" />
-    <bind from="D3DXCOLOR" to="SharpDX.Color4" />
-    <bind from="D3DXMATRIX" to="SharpDX.Matrix" />
-    <bind from="D3DMATRIX" to="SharpDX.Matrix" />
-    <bind from="D3DXVECTOR2" to="SharpDX.Vector2" />
-    <bind from="D3DVECTOR" to="SharpDX.Vector3" />
-    <bind from="D3DXVECTOR3" to="SharpDX.Vector3" />
-    <bind from="D3DXVECTOR4" to="SharpDX.Vector4" />
-    <bind from="D3DXQUATERNION" to="SharpDX.Quaternion" />
-    <bind from="D3DXPLANE" to="SharpDX.Plane" />
-    <bind from="D3DCOLOR" to="SharpDX.ColorBGRA"/>
+    <bind from="D3DCOLORVALUE" to="SharpDX.Mathematics.Interop.RawColor4" />
+    <bind from="D3DXCOLOR" to="SharpDX.Mathematics.Interop.RawColor4" />
+    <bind from="D3DXMATRIX" to="SharpDX.Mathematics.Interop.RawMatrix" />
+    <bind from="D3DMATRIX" to="SharpDX.Mathematics.Interop.RawMatrix" />
+    <bind from="D3DXVECTOR2" to="SharpDX.Mathematics.Interop.RawVector2" />
+    <bind from="D3DVECTOR" to="SharpDX.Mathematics.Interop.RawVector3" />
+    <bind from="D3DXVECTOR3" to="SharpDX.Mathematics.Interop.RawVector3" />
+    <bind from="D3DXVECTOR4" to="SharpDX.Mathematics.Interop.RawVector4" />
+    <bind from="D3DXQUATERNION" to="SharpDX.Mathematics.Interop.RawQuaternion" />
+    <bind from="D3DXPLANE" to="SharpDX.Mathematics.Interop.RawPlane" />
+    <bind from="D3DCOLOR" to="SharpDX.Mathematics.Interop.RawColorBGRA"/>
     <bind from="D3DXFLOAT16" to="System.Int32" />
     <bind from="D3DXVECTOR2_16F" to="System.Int32" />
     <bind from="D3DXVECTOR3_16F" to="System.Int32" />
     <bind from="D3DXVECTOR4_16F" to="System.Int32" />
     <bind from="D3D_OMAC" to="System.Guid" />
-    <bind from="D3DRECT" to="SharpDX.Rectangle" />
+    <bind from="D3DRECT" to="SharpDX.Mathematics.Interop.RawRectangle" />
 
     <!-- DirectX 11.2 structure -->
     <ifdef name="DIRECTX11_2">
-      <bind from="DXGI_MATRIX_3X2_F" to="SharpDX.Matrix3x2" />
+      <bind from="DXGI_MATRIX_3X2_F" to="SharpDX.Mathematics.Interop.RawMatrix3x2" />
     </ifdef>
 
     <!-- Win32 bindings -->
@@ -1313,9 +572,9 @@
     <bind from="WAVEFORMATEX" to="SharpDX.Multimedia.WaveFormat" />
     <bind from="tWAVEFORMATEX" to="SharpDX.Multimedia.WaveFormat" />    
     <bind from="WAVEFORMATEXTENSIBLE" to="SharpDX.Multimedia.WaveFormatExtensible" />
-    <bind from="POINT" to="SharpDX.Point" />
-    <bind from="RECT" to="SharpDX.Rectangle" />
-    <bind from="BOOL" to="SharpDX.Bool"/>
+    <bind from="POINT" to="SharpDX.Mathematics.Interop.RawPoint" />
+    <bind from="RECT" to="SharpDX.Mathematics.Interop.RawRectangle" />
+    <bind from="BOOL" to="SharpDX.Mathematics.Interop.RawBool"/>
     <bind from="HACCEL" to="System.IntPtr"/>    
     <bind from="HWND" to="System.IntPtr"/>
     <bind from="HDC" to="System.IntPtr"/>
@@ -1331,7 +590,7 @@
     <bind from="HRESULT" to="SharpDX.Result" />
     <bind from="FILETIME" to="System.Int64" />
     <bind from="GUID" to="System.Guid" />
-    <bind from="COLORREF" to="SharpDX.Color4" />
+    <bind from="COLORREF" to="SharpDX.Mathematics.Interop.RawColor4" />
     <bind from="__function__stdcall" to="SharpDX.FunctionCallback" />
     <bind from="SIZE" to="SharpDX.Size2" />
     <bind from="SIZE_T" to="SharpDX.PointerSize" marshal="System.IntPtr"/>
@@ -1359,7 +618,7 @@
     <bind from="RGNDATA" to="System.IntPtr"/>
     <bind from="TEXTMETRICW" to="SharpDX.Win32Native.TextMetric"/>
     <bind from="TEXTMETRICA" to="SharpDX.Win32Native.TextMetricA"/>
-    <bind from="LOGFONTW" to="SharpDX.Win32Native.LogFont"/>
+    <bind from="LOGFONTW" to="SharpDX.DirectWrite.GdiInterop.LogFont"/>
 
     <!-- Win32 structures -->
     <bind from="DISPPARAMS" to="System.Runtime.InteropServices.ComTypes.DISPPARAMS"/>
@@ -1486,5 +745,4 @@
     
     <context-clear/>
   </mapping>
->>>>>>> bff9d0ca
 </config>