<<<<<<< HEAD
﻿// Copyright (c) 2010-2013 SharpDX - Alexandre Mutel
=======
﻿// Copyright (c) 2010-2014 SharpDX - Alexandre Mutel
>>>>>>> c16d2983
// 
// Permission is hereby granted, free of charge, to any person obtaining a copy
// of this software and associated documentation files (the "Software"), to deal
// in the Software without restriction, including without limitation the rights
// to use, copy, modify, merge, publish, distribute, sublicense, and/or sell
// copies of the Software, and to permit persons to whom the Software is
// furnished to do so, subject to the following conditions:
// 
// The above copyright notice and this permission notice shall be included in
// all copies or substantial portions of the Software.
// 
// THE SOFTWARE IS PROVIDED "AS IS", WITHOUT WARRANTY OF ANY KIND, EXPRESS OR
// IMPLIED, INCLUDING BUT NOT LIMITED TO THE WARRANTIES OF MERCHANTABILITY,
// FITNESS FOR A PARTICULAR PURPOSE AND NONINFRINGEMENT. IN NO EVENT SHALL THE
// AUTHORS OR COPYRIGHT HOLDERS BE LIABLE FOR ANY CLAIM, DAMAGES OR OTHER
// LIABILITY, WHETHER IN AN ACTION OF CONTRACT, TORT OR OTHERWISE, ARISING FROM,
// OUT OF OR IN CONNECTION WITH THE SOFTWARE OR THE USE OR OTHER DEALINGS IN
// THE SOFTWARE.

using System;

<<<<<<< HEAD
namespace SharpDX.Direct3D
{
    public partial struct ShaderMacro : IEquatable<ShaderMacro>
=======
using SharpDX.Serialization;

namespace SharpDX.Direct3D
{
    public partial struct ShaderMacro : IEquatable<ShaderMacro>, IDataSerializable
>>>>>>> c16d2983
    {
        /// <summary>
        /// Initializes a new instance of the <see cref="ShaderMacro"/> struct. 
        /// </summary>
        /// <param name="name">
        /// The name.
        /// </param>
        /// <param name="definition">
        /// The definition.
        /// </param>
        public ShaderMacro(string name, object definition)
        {
            Name = name;
            Definition = definition == null ? null : definition.ToString();
        }

        public bool Equals(ShaderMacro other)
        {
            return string.Equals(this.Name, other.Name) && string.Equals(this.Definition, other.Definition);
        }

        public override bool Equals(object obj)
        {
            if (ReferenceEquals(null, obj))
                return false;
            return obj is ShaderMacro && Equals((ShaderMacro)obj);
        }

        public override int GetHashCode()
        {
            unchecked
            {
                return ((this.Name != null ? this.Name.GetHashCode() : 0) * 397) ^ (this.Definition != null ? this.Definition.GetHashCode() : 0);
            }
        }

<<<<<<< HEAD
=======
        void IDataSerializable.Serialize(BinarySerializer serializer)
        {
            serializer.Serialize(ref Name);
            serializer.Serialize(ref Definition, SerializeFlags.Nullable);
        }

>>>>>>> c16d2983
        public static bool operator ==(ShaderMacro left, ShaderMacro right)
        {
            return left.Equals(right);
        }

        public static bool operator !=(ShaderMacro left, ShaderMacro right)
        {
            return !left.Equals(right);
        }
    }
}<|MERGE_RESOLUTION|>--- conflicted
+++ resolved
@@ -1,8 +1,4 @@
-<<<<<<< HEAD
-﻿// Copyright (c) 2010-2013 SharpDX - Alexandre Mutel
-=======
 ﻿// Copyright (c) 2010-2014 SharpDX - Alexandre Mutel
->>>>>>> c16d2983
 // 
 // Permission is hereby granted, free of charge, to any person obtaining a copy
 // of this software and associated documentation files (the "Software"), to deal
@@ -24,17 +20,9 @@
 
 using System;
 
-<<<<<<< HEAD
 namespace SharpDX.Direct3D
 {
     public partial struct ShaderMacro : IEquatable<ShaderMacro>
-=======
-using SharpDX.Serialization;
-
-namespace SharpDX.Direct3D
-{
-    public partial struct ShaderMacro : IEquatable<ShaderMacro>, IDataSerializable
->>>>>>> c16d2983
     {
         /// <summary>
         /// Initializes a new instance of the <see cref="ShaderMacro"/> struct. 
@@ -71,15 +59,6 @@
             }
         }
 
-<<<<<<< HEAD
-=======
-        void IDataSerializable.Serialize(BinarySerializer serializer)
-        {
-            serializer.Serialize(ref Name);
-            serializer.Serialize(ref Definition, SerializeFlags.Nullable);
-        }
-
->>>>>>> c16d2983
         public static bool operator ==(ShaderMacro left, ShaderMacro right)
         {
             return left.Equals(right);
