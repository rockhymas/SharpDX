<<<<<<< HEAD
﻿// Copyright (c) 2010-2013 SharpDX - Alexandre Mutel
=======
﻿// Copyright (c) 2010-2014 SharpDX - Alexandre Mutel
>>>>>>> c16d2983
// 
// Permission is hereby granted, free of charge, to any person obtaining a copy
// of this software and associated documentation files (the "Software"), to deal
// in the Software without restriction, including without limitation the rights
// to use, copy, modify, merge, publish, distribute, sublicense, and/or sell
// copies of the Software, and to permit persons to whom the Software is
// furnished to do so, subject to the following conditions:
// 
// The above copyright notice and this permission notice shall be included in
// all copies or substantial portions of the Software.
// 
// THE SOFTWARE IS PROVIDED "AS IS", WITHOUT WARRANTY OF ANY KIND, EXPRESS OR
// IMPLIED, INCLUDING BUT NOT LIMITED TO THE WARRANTIES OF MERCHANTABILITY,
// FITNESS FOR A PARTICULAR PURPOSE AND NONINFRINGEMENT. IN NO EVENT SHALL THE
// AUTHORS OR COPYRIGHT HOLDERS BE LIABLE FOR ANY CLAIM, DAMAGES OR OTHER
// LIABILITY, WHETHER IN AN ACTION OF CONTRACT, TORT OR OTHERWISE, ARISING FROM,
// OUT OF OR IN CONNECTION WITH THE SOFTWARE OR THE USE OR OTHER DEALINGS IN
// THE SOFTWARE.
using System;
using System.Runtime.InteropServices;
<<<<<<< HEAD
=======
using SharpDX.Serialization;
>>>>>>> c16d2983

namespace SharpDX
{
    /// <summary>
    /// Result structure for COM methods.
    /// </summary>
    [StructLayout(LayoutKind.Sequential)]
<<<<<<< HEAD
    public struct Result : IEquatable<Result>
=======
    public struct Result : IEquatable<Result>, IDataSerializable
>>>>>>> c16d2983
    {
        private int _code;

        /// <summary>
        /// Initializes a new instance of the <see cref="Result"/> struct.
        /// </summary>
        /// <param name="code">The HRESULT error code.</param>
        public Result(int code)
        {
            _code = code;
        }

        /// <summary>
        /// Initializes a new instance of the <see cref="Result"/> struct.
        /// </summary>
        /// <param name="code">The HRESULT error code.</param>
        public Result(uint code)
        {
            _code = unchecked((int)code);
        }

        /// <summary>
        /// Gets the HRESULT error code.
        /// </summary>
        /// <value>The HRESULT error code.</value>
        public int Code
        {
            get { return _code; }
        }

        /// <summary>
        /// Gets a value indicating whether this <see cref="Result"/> is success.
        /// </summary>
        /// <value><c>true</c> if success; otherwise, <c>false</c>.</value>
        public bool Success
        {
            get { return Code >= 0; }
        }

        /// <summary>
        /// Gets a value indicating whether this <see cref="Result"/> is failure.
        /// </summary>
        /// <value><c>true</c> if failure; otherwise, <c>false</c>.</value>
        public bool Failure
        {
            get { return Code < 0; }
        }

        /// <summary>
        /// Performs an implicit conversion from <see cref="SharpDX.Result"/> to <see cref="System.Int32"/>.
        /// </summary>
        /// <param name="result">The result.</param>
        /// <returns>The result of the conversion.</returns>
        public static explicit operator int(Result result)
        {
            return result.Code;
        }

        /// <summary>
        /// Performs an implicit conversion from <see cref="SharpDX.Result"/> to <see cref="System.UInt32"/>.
        /// </summary>
        /// <param name="result">The result.</param>
        /// <returns>The result of the conversion.</returns>
        public static explicit operator uint(Result result)
        {
            return unchecked((uint)result.Code);
        }

        /// <summary>
        /// Performs an implicit conversion from <see cref="System.Int32"/> to <see cref="SharpDX.Result"/>.
        /// </summary>
        /// <param name="result">The result.</param>
        /// <returns>The result of the conversion.</returns>
        public static implicit operator Result(int result)
        {
            return new Result(result);
        }

        /// <summary>
        /// Performs an implicit conversion from <see cref="System.UInt32"/> to <see cref="SharpDX.Result"/>.
        /// </summary>
        /// <param name="result">The result.</param>
        /// <returns>The result of the conversion.</returns>
        public static implicit operator Result(uint result)
        {
            return new Result(result);
        }

        /// <summary>
        /// Indicates whether the current object is equal to another object of the same type.
        /// </summary>
        /// <param name="other">An object to compare with this object.</param>
        /// <returns>
        /// true if the current object is equal to the <paramref name="other" /> parameter; otherwise, false.
        /// </returns>
        public bool Equals(Result other)
        {
            return this.Code == other.Code;
        }

        /// <summary>
        /// Determines whether the specified <see cref="System.Object"/> is equal to this instance.
        /// </summary>
        /// <param name="obj">The <see cref="System.Object"/> to compare with this instance.</param>
        /// <returns>
        /// 	<c>true</c> if the specified <see cref="System.Object"/> is equal to this instance; otherwise, <c>false</c>.
        /// </returns>
        public override bool Equals(object obj)
        {
            if (!(obj is Result))
                return false;
            return Equals((Result) obj);
        }

        /// <summary>
        /// Returns a hash code for this instance.
        /// </summary>
        /// <returns>
        /// A hash code for this instance, suitable for use in hashing algorithms and data structures like a hash table. 
        /// </returns>
        public override int GetHashCode()
        {
            return Code;
        }

<<<<<<< HEAD
=======
        /// <inheritdoc/>
        void IDataSerializable.Serialize(BinarySerializer serializer)
        {
            serializer.Serialize(ref _code);
        }

>>>>>>> c16d2983
        /// <summary>
        /// Implements the operator ==.
        /// </summary>
        /// <param name="left">The left.</param>
        /// <param name="right">The right.</param>
        /// <returns>The result of the operator.</returns>
        public static bool operator ==(Result left, Result right)
        {
            return left.Code == right.Code;
        }

        /// <summary>
        /// Implements the operator !=.
        /// </summary>
        /// <param name="left">The left.</param>
        /// <param name="right">The right.</param>
        /// <returns>The result of the operator.</returns>
        public static bool operator !=(Result left, Result right)
        {
            return left.Code != right.Code;
        }

        /// <summary>
        /// Returns a <see cref="System.String"/> that represents this instance.
        /// </summary>
        /// <returns>
        /// A <see cref="System.String"/> that represents this instance.
        /// </returns>
        public override string ToString()
        {
            return string.Format(System.Globalization.CultureInfo.InvariantCulture, "HRESULT = 0x{0:X}", _code);
        }

        /// <summary>
        /// Checks the error.
        /// </summary>
        public void CheckError()
        {
            if (_code < 0)
            {
                throw new SharpDXException(this);
            }
        }

        /// <summary>
        /// Gets a <see cref="Result"/> from an <see cref="Exception"/>.
        /// </summary>
        /// <param name="ex">The exception</param>
        /// <returns>The associated result code</returns>
        public static Result GetResultFromException(Exception ex)
        {
            return new Result(Marshal.GetHRForException(ex));
        }

        /// <summary>
        /// Gets the result from win32 error.
        /// </summary>
        /// <param name="win32Error">The win32Error.</param>
        /// <returns>A HRESULT.</returns>
        public static Result GetResultFromWin32Error(int win32Error)
        {
            const int FACILITY_WIN32 = 7;
            return win32Error <= 0 ? win32Error : (int)((win32Error & 0x0000FFFF) | (FACILITY_WIN32 << 16) | 0x80000000);
        } 

        /// <summary>
        /// Result code Ok
        /// </summary>
        /// <unmanaged>S_OK</unmanaged>
        public readonly static Result Ok = new Result(unchecked((int)0x00000000));

        /// <summary>
        /// Result code False
        /// </summary>
        /// <unmanaged>S_FALSE</unmanaged>
        public readonly static Result False = new Result(unchecked((int)0x00000001));

        /// <summary>
        /// Result code Abort
        /// </summary>
        /// <unmanaged>E_ABORT</unmanaged>
        public static readonly SharpDX.ResultDescriptor Abort = new SharpDX.ResultDescriptor(unchecked((int)0x80004004), "General", "E_ABORT", "Operation aborted");

        /// <summary>
        /// Result code AccessDenied
        /// </summary>
        /// <unmanaged>E_ACCESSDENIED</unmanaged>
        public static readonly SharpDX.ResultDescriptor AccessDenied = new SharpDX.ResultDescriptor(unchecked((int)0x80070005), "General", "E_ACCESSDENIED", "General access denied error");

        /// <summary>
        /// Result code Fail
        /// </summary>
        /// <unmanaged>E_FAIL</unmanaged>
        public static readonly SharpDX.ResultDescriptor Fail = new SharpDX.ResultDescriptor(unchecked((int)0x80004005), "General", "E_FAIL", "Unspecified error");

        /// <summary>
        /// Result code Handle
        /// </summary>
        /// <unmanaged>E_HANDLE</unmanaged>
        public static readonly SharpDX.ResultDescriptor Handle = new SharpDX.ResultDescriptor(unchecked((int)0x80070006), "General", "E_HANDLE", "Invalid handle");

        /// <summary>
        /// Result code invalid argument
        /// </summary>
        /// <unmanaged>E_INVALIDARG</unmanaged>
        public static readonly SharpDX.ResultDescriptor InvalidArg = new SharpDX.ResultDescriptor(unchecked((int)0x80070057), "General", "E_INVALIDARG", "Invalid Arguments");

        /// <summary>
        /// Result code no interface
        /// </summary>
        /// <unmanaged>E_NOINTERFACE</unmanaged>
        public static readonly SharpDX.ResultDescriptor NoInterface = new SharpDX.ResultDescriptor(unchecked((int)0x80004002), "General", "E_NOINTERFACE", "No such interface supported");

        /// <summary>
        /// Result code not implemented
        /// </summary>
        /// <unmanaged>E_NOTIMPL</unmanaged>
        public static readonly SharpDX.ResultDescriptor NotImplemented = new SharpDX.ResultDescriptor(unchecked((int)0x80004001), "General", "E_NOTIMPL", "Not implemented");

        /// <summary>
        /// Result code out of memory
        /// </summary>
        /// <unmanaged>E_OUTOFMEMORY</unmanaged>
        public static readonly SharpDX.ResultDescriptor OutOfMemory = new SharpDX.ResultDescriptor(unchecked((int)0x8007000E), "General", "E_OUTOFMEMORY", "Out of memory");

        /// <summary>
        /// Result code Invalid pointer
        /// </summary>
        /// <unmanaged>E_POINTER</unmanaged>
        public static readonly SharpDX.ResultDescriptor InvalidPointer = new SharpDX.ResultDescriptor(unchecked((int)0x80004003), "General", "E_POINTER", "Invalid pointer");

        /// <summary>
        /// Unexpected failure
        /// </summary>
        /// <unmanaged>E_UNEXPECTED</unmanaged>
        public static readonly SharpDX.ResultDescriptor UnexpectedFailure = new SharpDX.ResultDescriptor(unchecked((int)0x8000FFFF), "General", "E_UNEXPECTED", "Catastrophic failure");

        /// <summary>
        /// Result of a wait abandonned.
        /// </summary>
        /// <unmanaged>WAIT_ABANDONED</unmanaged>
        public static readonly SharpDX.ResultDescriptor WaitAbandoned = new SharpDX.ResultDescriptor(unchecked((int)0x00000080L), "General", "WAIT_ABANDONED", "WaitAbandoned");

        /// <summary>
        /// Result of a wait timeout.
        /// </summary>
        /// <unmanaged>WAIT_TIMEOUT</unmanaged>
        public static readonly SharpDX.ResultDescriptor WaitTimeout = new SharpDX.ResultDescriptor(unchecked((int)0x00000102L), "General", "WAIT_TIMEOUT", "WaitTimeout");
    }
}<|MERGE_RESOLUTION|>--- conflicted
+++ resolved
@@ -1,8 +1,4 @@
-<<<<<<< HEAD
-﻿// Copyright (c) 2010-2013 SharpDX - Alexandre Mutel
-=======
 ﻿// Copyright (c) 2010-2014 SharpDX - Alexandre Mutel
->>>>>>> c16d2983
 // 
 // Permission is hereby granted, free of charge, to any person obtaining a copy
 // of this software and associated documentation files (the "Software"), to deal
@@ -23,10 +19,6 @@
 // THE SOFTWARE.
 using System;
 using System.Runtime.InteropServices;
-<<<<<<< HEAD
-=======
-using SharpDX.Serialization;
->>>>>>> c16d2983
 
 namespace SharpDX
 {
@@ -34,11 +26,7 @@
     /// Result structure for COM methods.
     /// </summary>
     [StructLayout(LayoutKind.Sequential)]
-<<<<<<< HEAD
     public struct Result : IEquatable<Result>
-=======
-    public struct Result : IEquatable<Result>, IDataSerializable
->>>>>>> c16d2983
     {
         private int _code;
 
@@ -164,15 +152,6 @@
             return Code;
         }
 
-<<<<<<< HEAD
-=======
-        /// <inheritdoc/>
-        void IDataSerializable.Serialize(BinarySerializer serializer)
-        {
-            serializer.Serialize(ref _code);
-        }
-
->>>>>>> c16d2983
         /// <summary>
         /// Implements the operator ==.
         /// </summary>
