--- conflicted
+++ resolved
@@ -1,4 +1,3 @@
-<<<<<<< HEAD
 ﻿<?xml version="1.0" encoding="utf-8"?>
 <!--
 // Copyright (c) 2010-2014 SharpDX - Alexandre Mutel
@@ -39,39 +38,54 @@
     </ifdef>
 
     <ifndef name="WP8">
-
-      <ifdef name="WP81">
+      
+      <ifdef name="DirectX12">
+        <include-dir override="true">$(THIS_CONFIG_PATH)\..\External\gccxml\share\gccxml-0.9\vc12\overrides\shared</include-dir>
+        <include-dir override="true">$(THIS_CONFIG_PATH)\..\External\gccxml\share\gccxml-0.9\vc12\overrides\um</include-dir>
         <include-dir override="true">$(THIS_CONFIG_PATH)\..\External\gccxml\share\gccxml-0.9\vc12\overrides</include-dir>
-        <include-dir override="true">$(THIS_CONFIG_PATH)\..\External\gccxml\share\gccxml-0.9\vc12\overrides\wp81</include-dir>
-        <include-dir>=HKEY_LOCAL_MACHINE\SOFTWARE\Microsoft\VisualStudio\12.0\Setup\VC\ProductDir;include</include-dir>
-        <include-dir>=HKEY_LOCAL_MACHINE\SOFTWARE\Microsoft\Microsoft SDKs\WindowsPhoneApp\v8.1\InstallationFolder;Include</include-dir>
-        <include-dir>=HKEY_LOCAL_MACHINE\SOFTWARE\Microsoft\Microsoft SDKs\WindowsPhoneApp\v8.1\InstallationFolder;Include\abi</include-dir>
-        <include-dir>=HKEY_LOCAL_MACHINE\SOFTWARE\Microsoft\Microsoft SDKs\WindowsPhoneApp\v8.1\InstallationFolder;Include\mincore</include-dir>
-        <include-dir>=HKEY_LOCAL_MACHINE\SOFTWARE\Microsoft\Microsoft SDKs\WindowsPhoneApp\v8.1\InstallationFolder;Include\minwin</include-dir>
-        <include-dir>=HKEY_LOCAL_MACHINE\SOFTWARE\Microsoft\Microsoft SDKs\WindowsPhoneApp\v8.1\InstallationFolder;Include\wrl</include-dir>
+        <include-dir>=HKEY_LOCAL_MACHINE\SOFTWARE\Microsoft\VisualStudio\12.0\Setup\VC\ProductDir;Include</include-dir>
+        <include-dir override="true">$(THIS_CONFIG_PATH)\..\..\DX12-SDK\include\</include-dir>
+        <include-dir>=HKEY_LOCAL_MACHINE\SOFTWARE\Microsoft\VisualStudio\12.0\Setup\VC\ProductDir;Include</include-dir>
+        <include-dir>=HKEY_LOCAL_MACHINE\SOFTWARE\Microsoft\Windows Kits\Installed Roots\KitsRoot81;Include\shared</include-dir>
+        <include-dir>=HKEY_LOCAL_MACHINE\SOFTWARE\Microsoft\Windows Kits\Installed Roots\KitsRoot81;Include\um</include-dir>
       </ifdef>
 
-      <ifndef name="WP81">
-
-        <ifndef name="DIRECTX11_2">
-          <include-dir override="true">$(THIS_CONFIG_PATH)\..\External\gccxml\share\gccxml-0.9\vc11\overrides\shared</include-dir>
-          <include-dir override="true">$(THIS_CONFIG_PATH)\..\External\gccxml\share\gccxml-0.9\vc11\overrides\um</include-dir>
-          <include-dir override="true">$(THIS_CONFIG_PATH)\..\External\gccxml\share\gccxml-0.9\vc11\overrides</include-dir>
-          <include-dir>=HKEY_LOCAL_MACHINE\SOFTWARE\Microsoft\VisualStudio\11.0\Setup\VC\ProductDir;Include</include-dir>
-          <include-dir>=HKEY_LOCAL_MACHINE\SOFTWARE\Microsoft\Windows Kits\Installed Roots\KitsRoot;Include\shared</include-dir>
-          <include-dir>=HKEY_LOCAL_MACHINE\SOFTWARE\Microsoft\Windows Kits\Installed Roots\KitsRoot;Include\um</include-dir>
+      <ifndef name="DirectX12">
+        
+        <ifdef name="WP81">
+          <include-dir override="true">$(THIS_CONFIG_PATH)\..\External\gccxml\share\gccxml-0.9\vc12\overrides</include-dir>
+          <include-dir override="true">$(THIS_CONFIG_PATH)\..\External\gccxml\share\gccxml-0.9\vc12\overrides\wp81</include-dir>
+          <include-dir>=HKEY_LOCAL_MACHINE\SOFTWARE\Microsoft\VisualStudio\12.0\Setup\VC\ProductDir;include</include-dir>
+          <include-dir>=HKEY_LOCAL_MACHINE\SOFTWARE\Microsoft\Microsoft SDKs\WindowsPhoneApp\v8.1\InstallationFolder;Include</include-dir>
+          <include-dir>=HKEY_LOCAL_MACHINE\SOFTWARE\Microsoft\Microsoft SDKs\WindowsPhoneApp\v8.1\InstallationFolder;Include\abi</include-dir>
+          <include-dir>=HKEY_LOCAL_MACHINE\SOFTWARE\Microsoft\Microsoft SDKs\WindowsPhoneApp\v8.1\InstallationFolder;Include\mincore</include-dir>
+          <include-dir>=HKEY_LOCAL_MACHINE\SOFTWARE\Microsoft\Microsoft SDKs\WindowsPhoneApp\v8.1\InstallationFolder;Include\minwin</include-dir>
+          <include-dir>=HKEY_LOCAL_MACHINE\SOFTWARE\Microsoft\Microsoft SDKs\WindowsPhoneApp\v8.1\InstallationFolder;Include\wrl</include-dir>
+        </ifdef>
+
+        <ifndef name="WP81">
+
+          <ifndef name="DIRECTX11_2">
+            <include-dir override="true">$(THIS_CONFIG_PATH)\..\External\gccxml\share\gccxml-0.9\vc11\overrides\shared</include-dir>
+            <include-dir override="true">$(THIS_CONFIG_PATH)\..\External\gccxml\share\gccxml-0.9\vc11\overrides\um</include-dir>
+            <include-dir override="true">$(THIS_CONFIG_PATH)\..\External\gccxml\share\gccxml-0.9\vc11\overrides</include-dir>
+            <include-dir>=HKEY_LOCAL_MACHINE\SOFTWARE\Microsoft\VisualStudio\11.0\Setup\VC\ProductDir;Include</include-dir>
+            <include-dir>=HKEY_LOCAL_MACHINE\SOFTWARE\Microsoft\Windows Kits\Installed Roots\KitsRoot;Include\shared</include-dir>
+            <include-dir>=HKEY_LOCAL_MACHINE\SOFTWARE\Microsoft\Windows Kits\Installed Roots\KitsRoot;Include\um</include-dir>
+          </ifndef>
+
+          <ifdef name="DIRECTX11_2">
+            <include-dir override="true">$(THIS_CONFIG_PATH)\..\External\gccxml\share\gccxml-0.9\vc12\overrides\shared</include-dir>
+            <include-dir override="true">$(THIS_CONFIG_PATH)\..\External\gccxml\share\gccxml-0.9\vc12\overrides\um</include-dir>
+            <include-dir override="true">$(THIS_CONFIG_PATH)\..\External\gccxml\share\gccxml-0.9\vc12\overrides</include-dir>
+            <include-dir>=HKEY_LOCAL_MACHINE\SOFTWARE\Microsoft\VisualStudio\12.0\Setup\VC\ProductDir;Include</include-dir>
+            <include-dir>=HKEY_LOCAL_MACHINE\SOFTWARE\Microsoft\Windows Kits\Installed Roots\KitsRoot81;Include\shared</include-dir>
+            <include-dir>=HKEY_LOCAL_MACHINE\SOFTWARE\Microsoft\Windows Kits\Installed Roots\KitsRoot81;Include\um</include-dir>
+          </ifdef>
         </ifndef>
-
-        <ifdef name="DIRECTX11_2">
-          <include-dir override="true">$(THIS_CONFIG_PATH)\..\External\gccxml\share\gccxml-0.9\vc12\overrides\shared</include-dir>
-          <include-dir override="true">$(THIS_CONFIG_PATH)\..\External\gccxml\share\gccxml-0.9\vc12\overrides\um</include-dir>
-          <include-dir override="true">$(THIS_CONFIG_PATH)\..\External\gccxml\share\gccxml-0.9\vc12\overrides</include-dir>
-          <include-dir>=HKEY_LOCAL_MACHINE\SOFTWARE\Microsoft\VisualStudio\12.0\Setup\VC\ProductDir;Include</include-dir>
-          <include-dir>=HKEY_LOCAL_MACHINE\SOFTWARE\Microsoft\Windows Kits\Installed Roots\KitsRoot81;Include\shared</include-dir>
-          <include-dir>=HKEY_LOCAL_MACHINE\SOFTWARE\Microsoft\Windows Kits\Installed Roots\KitsRoot81;Include\um</include-dir>
-        </ifdef>
+        
       </ifndef>
-
+      
     </ifndef>
   </ifdef>
 
@@ -145,7 +159,17 @@
   </ifndef>
 
   <!-- Reference Mapping Files -->
-
+  <ifdef name="DirectX12">
+    <file>SharpDX\Mapping.xml</file>
+    <file>SharpDX.DXGI\Mapping.xml</file>
+    <file>SharpDX.D3DCompiler\Mapping.xml</file>
+    <file>Mapping.Direct3D1x.xml</file>
+    <file>SharpDX.Direct3D11\Mapping.xml</file>
+    <file>SharpDX.Direct3D12\Mapping.xml</file>
+  </ifdef>
+  
+  <ifndef name="DirectX12"> 
+  
   <!-- All platforms -->
   <file>SharpDX\Mapping.xml</file>
   <file>SharpDX.DXGI\Mapping.xml</file>
@@ -200,222 +224,5 @@
       <file>SharpDX.RawInput\Mapping.xml</file>
     </ifndef>
   </ifndef>
-=======
-﻿<?xml version="1.0" encoding="utf-8"?>
-<!--
-// Copyright (c) 2010-2013 SharpDX - Alexandre Mutel
-// 
-// Permission is hereby granted, free of charge, to any person obtaining a copy
-// of this software and associated documentation files (the "Software"), to deal
-// in the Software without restriction, including without limitation the rights
-// to use, copy, modify, merge, publish, distribute, sublicense, and/or sell
-// copies of the Software, and to permit persons to whom the Software is
-// furnished to do so, subject to the following conditions:
-// 
-// The above copyright notice and this permission notice shall be included in
-// all copies or substantial portions of the Software.
-// 
-// THE SOFTWARE IS PROVIDED "AS IS", WITHOUT WARRANTY OF ANY KIND, EXPRESS OR
-// IMPLIED, INCLUDING BUT NOT LIMITED TO THE WARRANTIES OF MERCHANTABILITY,
-// FITNESS FOR A PARTICULAR PURPOSE AND NONINFRINGEMENT. IN NO EVENT SHALL THE
-// AUTHORS OR COPYRIGHT HOLDERS BE LIABLE FOR ANY CLAIM, DAMAGES OR OTHER
-// LIABILITY, WHETHER IN AN ACTION OF CONTRACT, TORT OR OTHERWISE, ARISING FROM,
-// OUT OF OR IN CONNECTION WITH THE SOFTWARE OR THE USE OR OTHER DEALINGS IN
-// THE SOFTWARE.
--->
-<config id="sharpdx-root" xmlns="urn:SharpGen.Config">
-
-  <ifdef name="DIRECTX11_1">
-    <ifdef name="WP8">
-      <!--<include-dir override="true">$(THIS_CONFIG_PATH)\..\External\gccxml\share\gccxml-0.9\vc11\overrides\shared</include-dir>
-      <include-dir override="true">$(THIS_CONFIG_PATH)\..\External\gccxml\share\gccxml-0.9\vc11\overrides\um</include-dir>
-      <include-dir override="true">$(THIS_CONFIG_PATH)\..\External\gccxml\share\gccxml-0.9\vc11\overrides</include-dir>-->
-      <include-dir override="true">$(THIS_CONFIG_PATH)\..\External\gccxml\share\gccxml-0.9\vc11\overrides\wp8</include-dir>-->
-      <include-dir override="true">$(THIS_CONFIG_PATH)\..\External\gccxml\share\gccxml-0.9\vc11\overrides</include-dir>
-      <include-dir>=HKEY_LOCAL_MACHINE\SOFTWARE\Microsoft\VisualStudio\11.0\Setup\VC\ProductDir;Include</include-dir>
-      <include-dir>=HKEY_LOCAL_MACHINE\SOFTWARE\Microsoft\Microsoft SDKs\Windows Phone\v8.0\InstallationFolder;Include</include-dir>
-      <include-dir>=HKEY_LOCAL_MACHINE\SOFTWARE\Microsoft\Microsoft SDKs\Windows Phone\v8.0\InstallationFolder;Include\abi</include-dir>
-      <include-dir>=HKEY_LOCAL_MACHINE\SOFTWARE\Microsoft\Microsoft SDKs\Windows Phone\v8.0\InstallationFolder;Include\mincore</include-dir>
-      <include-dir>=HKEY_LOCAL_MACHINE\SOFTWARE\Microsoft\Microsoft SDKs\Windows Phone\v8.0\InstallationFolder;Include\minwin</include-dir>
-      <include-dir>=HKEY_LOCAL_MACHINE\SOFTWARE\Microsoft\Microsoft SDKs\Windows Phone\v8.0\InstallationFolder;Include\wrl</include-dir>
-    </ifdef>
-
-    <ifndef name="WP8">
-
-      <ifdef name="WP81">
-        <include-dir override="true">$(THIS_CONFIG_PATH)\..\External\gccxml\share\gccxml-0.9\vc12\overrides</include-dir>
-        <include-dir override="true">$(THIS_CONFIG_PATH)\..\External\gccxml\share\gccxml-0.9\vc12\overrides\wp81</include-dir>
-        <include-dir>=HKEY_LOCAL_MACHINE\SOFTWARE\Microsoft\VisualStudio\12.0\Setup\VC\ProductDir;include</include-dir>
-        <include-dir>=HKEY_LOCAL_MACHINE\SOFTWARE\Microsoft\Microsoft SDKs\WindowsPhoneApp\v8.1\InstallationFolder;Include</include-dir>
-        <include-dir>=HKEY_LOCAL_MACHINE\SOFTWARE\Microsoft\Microsoft SDKs\WindowsPhoneApp\v8.1\InstallationFolder;Include\abi</include-dir>
-        <include-dir>=HKEY_LOCAL_MACHINE\SOFTWARE\Microsoft\Microsoft SDKs\WindowsPhoneApp\v8.1\InstallationFolder;Include\mincore</include-dir>
-        <include-dir>=HKEY_LOCAL_MACHINE\SOFTWARE\Microsoft\Microsoft SDKs\WindowsPhoneApp\v8.1\InstallationFolder;Include\minwin</include-dir>
-        <include-dir>=HKEY_LOCAL_MACHINE\SOFTWARE\Microsoft\Microsoft SDKs\WindowsPhoneApp\v8.1\InstallationFolder;Include\wrl</include-dir>
-      </ifdef>
-
-      <ifndef name="WP81">
-        <ifdef name="DirectX12">
-          <include-dir override="true">$(THIS_CONFIG_PATH)\..\External\gccxml\share\gccxml-0.9\vc12\overrides\shared</include-dir>
-          <include-dir override="true">$(THIS_CONFIG_PATH)\..\External\gccxml\share\gccxml-0.9\vc12\overrides\um</include-dir>
-          <include-dir override="true">$(THIS_CONFIG_PATH)\..\External\gccxml\share\gccxml-0.9\vc12\overrides</include-dir>
-          <include-dir>=HKEY_LOCAL_MACHINE\SOFTWARE\Microsoft\VisualStudio\12.0\Setup\VC\ProductDir;Include</include-dir>
-          <include-dir override="true">$(THIS_CONFIG_PATH)\..\..\DX12-SDK\include\</include-dir>
-          <include-dir>=HKEY_LOCAL_MACHINE\SOFTWARE\Microsoft\VisualStudio\12.0\Setup\VC\ProductDir;Include</include-dir>
-          <include-dir>=HKEY_LOCAL_MACHINE\SOFTWARE\Microsoft\Windows Kits\Installed Roots\KitsRoot81;Include\shared</include-dir>
-          <include-dir>=HKEY_LOCAL_MACHINE\SOFTWARE\Microsoft\Windows Kits\Installed Roots\KitsRoot81;Include\um</include-dir>          
-        </ifdef>
-
-        <ifndef name="DirectX12">
-          <ifndef name="DIRECTX11_2">
-            <include-dir override="true">$(THIS_CONFIG_PATH)\..\External\gccxml\share\gccxml-0.9\vc11\overrides\shared</include-dir>
-            <include-dir override="true">$(THIS_CONFIG_PATH)\..\External\gccxml\share\gccxml-0.9\vc11\overrides\um</include-dir>
-            <include-dir override="true">$(THIS_CONFIG_PATH)\..\External\gccxml\share\gccxml-0.9\vc11\overrides</include-dir>
-            <include-dir>=HKEY_LOCAL_MACHINE\SOFTWARE\Microsoft\VisualStudio\11.0\Setup\VC\ProductDir;Include</include-dir>
-            <include-dir>=HKEY_LOCAL_MACHINE\SOFTWARE\Microsoft\Windows Kits\Installed Roots\KitsRoot;Include\shared</include-dir>
-            <include-dir>=HKEY_LOCAL_MACHINE\SOFTWARE\Microsoft\Windows Kits\Installed Roots\KitsRoot;Include\um</include-dir>
-          </ifndef>
-
-          <ifdef name="DIRECTX11_2">
-            <include-dir override="true">$(THIS_CONFIG_PATH)\..\External\gccxml\share\gccxml-0.9\vc12\overrides\shared</include-dir>
-            <include-dir override="true">$(THIS_CONFIG_PATH)\..\External\gccxml\share\gccxml-0.9\vc12\overrides\um</include-dir>
-            <include-dir override="true">$(THIS_CONFIG_PATH)\..\External\gccxml\share\gccxml-0.9\vc12\overrides</include-dir>
-            <include-dir>=HKEY_LOCAL_MACHINE\SOFTWARE\Microsoft\VisualStudio\12.0\Setup\VC\ProductDir;Include</include-dir>
-            <include-dir>=HKEY_LOCAL_MACHINE\SOFTWARE\Microsoft\Windows Kits\Installed Roots\KitsRoot81;Include\shared</include-dir>
-            <include-dir>=HKEY_LOCAL_MACHINE\SOFTWARE\Microsoft\Windows Kits\Installed Roots\KitsRoot81;Include\um</include-dir>
-          </ifdef>
-        </ifndef>
-      </ifndef>
-
-    </ifndef>
-  </ifdef>
-
-  <ifndef name="W8CORE">
-    <!-- Add DirectX SDK by default -->
-    <include-dir>$(DXSDK_DIR)\include</include-dir>
-  </ifndef>
-
-  <ifndef name="DIRECTX11_1">
-    <include-dir override="true">$(THIS_CONFIG_PATH)\..\External\gccxml\share\gccxml-0.9\vc10\Include</include-dir>
-    <include-dir override="true">$(THIS_CONFIG_PATH)\..\External\gccxml\share\gccxml-0.9\vc10\PlatformSDK</include-dir>
-    <include-dir>=HKEY_LOCAL_MACHINE\SOFTWARE\Microsoft\VisualStudio\10.0\Setup\VC\ProductDir;Include</include-dir>
-    <ifdef name="WINSDK_71">
-      <include-dir>=HKEY_LOCAL_MACHINE\SOFTWARE\Microsoft\Microsoft SDKs\Windows\v7.1\InstallationFolder;Include</include-dir>
-    </ifdef>
-    <ifdef name="WINSDK_70a">
-      <include-dir>=HKEY_LOCAL_MACHINE\SOFTWARE\Microsoft\Microsoft SDKs\Windows\v7.0a\InstallationFolder;Include</include-dir>
-    </ifdef>
-  </ifndef>
-
-  <var name="FILTER_PASTING_ERROR">error: pasting .*a valid preprocessing token</var>
-
-  <!-- For Win8 we need to force to use include headers for MetroApp only -->
-  <ifdef name="WIN8METRO">
-    <ifndef name="DIRECTX11_2">
-      <include-prolog>
-        // For Win8 we need to force to use include headers for MetroApp only
-        #define WINAPI_FAMILY WINAPI_PARTITION_APP
-      </include-prolog>
-    </ifndef>
-    <ifdef name="DIRECTX11_2">
-      <include-prolog>
-        // For Win8 we need to force to use include headers for MetroApp only
-        #define WINAPI_FAMILY WINAPI_FAMILY_PC_APP
-      </include-prolog>
-    </ifdef>
-  </ifdef>
-
-  <ifdef name="WP8">
-    <include-prolog>
-      // For WP8 we need to force to use include headers for WPPhone App only
-      #define WINAPI_FAMILY WINAPI_FAMILY_PHONE_APP
-    </include-prolog>
-  </ifdef>
-
-  <ifdef name="WP81">
-    <include-prolog>
-      // For WP8.1 we need to force to use include headers for MetroApp only
-      #define WINAPI_FAMILY WINAPI_FAMILY_PHONE_APP
-    </include-prolog>
-  </ifdef>
-
-  <!-- Include prolog for GCC-XML -->
-  <include-prolog>
-    // Use unicode
-    #define UNICODE
-    // for SAL annotations
-    #define _PREFAST_
-    // To force GUID to be declared
-    #define INITGUID
-    // Wrap all declspec with gccxml
-    #define __declspec(x) __attribute__((gccxml(#x)))
-    // For XAudio2 patch
-    #define __unaligned __attribute((__unaligned))
-  </include-prolog>
-
-  <ifndef name="WP8">
-    <include-prolog>
-      enum __SAL_YesNo {};
-    </include-prolog>
-  </ifndef>
-
-  <!-- Reference Mapping Files -->
-
-  <ifdef name="DirectX12">
-    <file>SharpDX\Mapping.xml</file>
-    <file>SharpDX.DXGI\Mapping.xml</file>
-    <file>SharpDX.D3DCompiler\Mapping.xml</file>
-    <file>Mapping.Direct3D1x.xml</file>
-    <file>SharpDX.Direct3D11\Mapping.xml</file>
-    <file>SharpDX.Direct3D12\Mapping.xml</file>
-  </ifdef>
-  
-  <ifndef name="DirectX12">
-    <file>SharpDX\Mapping.xml</file>
-    <file>SharpDX.DXGI\Mapping.xml</file>
-    <ifndef name="WP8">
-      <file>SharpDX.D3DCompiler\Mapping.xml</file>
-    </ifndef>
-
-    <file>Mapping.Direct3D1x.xml</file>
-
-    <ifndef name="WP8">
-      <ifndef name="WIN8METRO">
-        <file>SharpDX.Direct3D10\Mapping.xml</file>
-      </ifndef>
-    </ifndef>
-
-    <file>SharpDX.Direct3D11\Mapping.xml</file>
-
-    <ifdef name="WP8">
-      <file>SharpDX.XAudio2\Mapping.xml</file>
-      <file>SharpDX.MediaFoundation\Mapping.xml</file>
-    </ifdef>
-
-    <ifndef name="W8CORE">
-      <file>SharpDX.Direct3D11.Effects\Mapping.xml</file>
-      <ifdef name="DIRECTX11_1|DIRECTX11_2">
-        <file>SharpDX.Animation\Mapping.xml</file>
-        <file>SharpDX.DirectComposition\Mapping.xml</file>
-        <file>SharpDX.DirectManipulation\Mapping.xml</file>
-      </ifdef>
-    </ifndef>
-
-    <ifndef name="WP8">
-      <file>SharpDX.Direct2D1\Mapping.xml</file>
-      <ifndef name="DIRECTX11_1">
-        <file>SharpDX.DirectInput\Mapping.xml</file>
-        <file>SharpDX.Direct3D9\Mapping.xml</file>
-        <file>SharpDX.DirectSound\Mapping.xml</file>
-        <file>SharpDX.XACT3\Mapping.xml</file>
-      </ifndef>
-      <file>SharpDX.XAudio2\Mapping.xml</file>
-      <ifndef name="WP81">
-        <file>SharpDX.XInput\Mapping.xml</file>
-        <file>SharpDX.RawInput\Mapping.xml</file>
-      </ifndef>
-      <file>SharpDX.MediaFoundation\Mapping.xml</file>
-    </ifndef>  
-  </ifndef>
-  
->>>>>>> bff9d0ca
+  </ifndef>  
 </config>