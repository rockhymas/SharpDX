--- conflicted
+++ resolved
@@ -39,16 +39,13 @@
     <Compile Include="Graphics\CommonData.PropertyCollection.cs" />
     <Compile Include="Graphics\MaterialBlendMode.cs" />
     <Compile Include="Graphics\MaterialKeys.cs" />
-<<<<<<< HEAD
     <Compile Include="IComponent.cs" />
     <Compile Include="IdentityEqualityComparer.cs" />
     <Compile Include="IServiceRegistry.cs" />
-    <Compile Include="PathUtility.cs" />
-=======
     <Compile Include="Graphics\ModelData.Animation.cs" />
     <Compile Include="Graphics\ModelData.KeyFrame.cs" />
     <Compile Include="Graphics\ModelData.SkinnedBone.cs" />
->>>>>>> d8fb59d1
+    <Compile Include="PathUtility.cs" />
     <Compile Include="PropertyKey.cs" />
     <Compile Include="PropertyCollection.cs" />
     <Compile Include="Graphics\MaterialShadingMode.cs" />
@@ -102,8 +99,8 @@
     <Compile Include="Graphics\EffectParameterClass.cs" />
     <Compile Include="Graphics\EffectParameterType.cs" />
     <Compile Include="Graphics\EffectData.cs" />
-<<<<<<< HEAD
     <Compile Include="Serialization\ArrayLengthType.cs" />
+    <Compile Include="CompositeTransform.cs" />
     <Compile Include="Serialization\BinarySerializer.cs" />
     <Compile Include="Serialization\BinarySerializer.Mathematics.cs" />
     <Compile Include="Serialization\DynamicSerializerAttribute.cs" />
@@ -115,9 +112,6 @@
     <Compile Include="SingletonString.cs" />
     <Compile Include="Threading\TaskUtil.cs" />
     <Compile Include="TimerTick.cs" />
-=======
-    <Compile Include="CompositeTransform.cs" />
->>>>>>> d8fb59d1
   </ItemGroup>
   <ItemGroup>
     <ProjectReference Include="..\..\SharpDX.Direct3D11\SharpDX.Direct3D11.csproj">
@@ -143,11 +137,8 @@
     <Compile Include="Graphics\SpriteFontData.Glyph.cs" />
   </ItemGroup>
   <ItemGroup>
-<<<<<<< HEAD
     <Compile Include="Serialization\BinarySerializer.Graphics.cs" />
-=======
     <Compile Include="Graphics\ModelData.AnimationChannel.cs" />
->>>>>>> d8fb59d1
     <None Include="SharpDX.Toolkit.nuspec" />
   </ItemGroup>
   <ItemGroup>
