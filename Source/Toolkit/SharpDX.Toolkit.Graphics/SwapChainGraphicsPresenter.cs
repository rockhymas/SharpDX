--- conflicted
+++ resolved
@@ -1,8 +1,4 @@
-<<<<<<< HEAD
-// Copyright (c) 2010-2013 SharpDX - Alexandre Mutel
-=======
 // Copyright (c) 2010-2014 SharpDX - Alexandre Mutel
->>>>>>> c16d2983
 // 
 // Permission is hereby granted, free of charge, to any person obtaining a copy
 // of this software and associated documentation files (the "Software"), to deal
@@ -23,11 +19,8 @@
 // THE SOFTWARE.
 
 using System;
-<<<<<<< HEAD
 using SharpDX.Mathematics;
 using SharpDX.Mathematics.Interop;
-=======
->>>>>>> c16d2983
 #if WIN8METRO
 using Windows.UI.Core;
 using Windows.Graphics.Display;
@@ -113,11 +106,7 @@
 
                 try
                 {
-<<<<<<< HEAD
                     RawBool isCurrentlyFullscreen;
-=======
-                    Bool isCurrentlyFullscreen;
->>>>>>> c16d2983
                     swapChain.GetFullscreenState(out isCurrentlyFullscreen, out currentOutput);
 
                     // check if the current fullscreen monitor is the same as new one
