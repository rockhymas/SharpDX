--- conflicted
+++ resolved
@@ -1,8 +1,4 @@
-<<<<<<< HEAD
-﻿// Copyright (c) 2010-2013 SharpDX - Alexandre Mutel
-=======
 ﻿// Copyright (c) 2010-2014 SharpDX - Alexandre Mutel
->>>>>>> c16d2983
 // 
 // Permission is hereby granted, free of charge, to any person obtaining a copy
 // of this software and associated documentation files (the "Software"), to deal
@@ -26,11 +22,8 @@
 using SharpDX.Direct3D11;
 using System;
 using System.Collections.Generic;
-<<<<<<< HEAD
 using SharpDX.Mathematics;
 using SharpDX.Toolkit.Collections;
-=======
->>>>>>> c16d2983
 using Device = SharpDX.Direct3D11.Device;
 
 namespace SharpDX.Toolkit.Graphics
@@ -161,11 +154,7 @@
                 }
             }
 
-<<<<<<< HEAD
             EffectPools = new ObservableCollection<EffectPool>();
-=======
-            EffectPools = new SharpDX.Collections.ObservableCollection<EffectPool>();
->>>>>>> c16d2983
 
             IsDebugMode = (Device.CreationFlags & DeviceCreationFlags.Debug) != 0;
             MainDevice = this;
@@ -283,11 +272,7 @@
         /// Gets the effect pools.
         /// </summary>
         /// <value>The effect pools.</value>
-<<<<<<< HEAD
         public ObservableCollection<EffectPool> EffectPools { get; private set; }
-=======
-        public SharpDX.Collections.ObservableCollection<EffectPool> EffectPools { get; private set; }
->>>>>>> c16d2983
 
         /// <summary>
         /// Gets the back buffer sets by the current <see cref="Presenter" /> setup on this device.
